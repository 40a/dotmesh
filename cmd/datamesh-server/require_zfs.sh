--- conflicted
+++ resolved
@@ -34,16 +34,10 @@
     echo "Successfully loaded downloaded ZFS for $KERN :)"
 }
 
-<<<<<<< HEAD
-# Put the data file inside /var/lib/docker so that we end up on the big
-# partition if we're in a boot2docker env
-DIR=${USE_POOL_DIR:-/var/lib/docker/datamesh}
-DIR=$(echo $DIR |sed s/\#HOSTNAME\#/$(hostname)/)
-=======
 # Put the data file inside /var/lib so that we end up on the big
 # partition if we're in a LinuxKit env.
 DIR=${USE_POOL_DIR:-/var/lib/datamesh}
->>>>>>> 191d269a
+DIR=$(echo $DIR |sed s/\#HOSTNAME\#/$(hostname)/)
 FILE=${DIR}/datamesh_data
 POOL=${USE_POOL_NAME:-pool}
 POOL=$(echo $POOL |sed s/\#HOSTNAME\#/$(hostname)/)
