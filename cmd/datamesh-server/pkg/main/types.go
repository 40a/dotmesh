--- conflicted
+++ resolved
@@ -305,23 +305,15 @@
 }
 
 type Plan struct {
-<<<<<<< HEAD
 	Id             string `yaml:"Id"`
 	Name           string `yaml:"Name"`
 	VolumeCount    int64  `yaml:"VolumeCount"`
 	TotalSizeBytes int64  `yaml:"TotalSizeBytes"`
 	TransferBytes  int64  `yaml:"TransferBytes"`
 	PriceUSD       int64  `yaml:"PriceUSD"`
-=======
-	Id             string `yaml:"id"`
-	Name           string `yaml:"name"`
-	VolumeCount    int64  `yaml:"volumeCount"`
-	TotalSizeBytes int64  `yaml:"totalSizeBytes"`
-	TransferBytes  int64  `yaml:"transferBytes"`
 }
 
 type VolumeName struct {
 	Namespace string
 	Name      string
->>>>>>> 907d5604
 }