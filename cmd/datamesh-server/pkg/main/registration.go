package main

import (
	"context"
	"encoding/json"
	"fmt"
	"io/ioutil"
	"log"
	"mime"
	"net/http"
	"os"
	"strings"
	"text/template"

	"github.com/coreos/etcd/client"
)

// registration server, so that, if enabled with ALLOW_PUBLIC_REGISTRATION,
// humans can sign up for an account on this datamesh cluster

type RegistrationServer struct {
	state *InMemoryState
}

func (s *InMemoryState) NewRegistrationServer() http.Handler {
	return RegistrationServer{
		state: s,
	}
}

func HasContentType(r *http.Request, mimetype string) bool {
	contentType := r.Header.Get("Content-type")
	if contentType == "" {
		return mimetype == "application/octet-stream"
	}

	for _, v := range strings.Split(contentType, ",") {
		t, _, err := mime.ParseMediaType(v)
		if err != nil {
			break
		}
		if t == mimetype {
			return true
		}
	}
	return false
}

func IsRequestJSON(r *http.Request) bool {
	return HasContentType(r, "application/json")
}

func WriteError(w http.ResponseWriter) {
	w.WriteHeader(http.StatusInternalServerError)
	w.Write([]byte(fmt.Sprintf("Internal server error. Please check logs.")))
}

type RegistrationPayload struct {
<<<<<<< HEAD
	Name string
	Email string
	Password string
	EmailError string
	NameError string
=======
	Username      string
	Email         string
	Password      string
	EmailError    string
	UsernameError string
>>>>>>> 907d5604
	PasswordError string
	Created       bool
	Submit        bool
	Json          bool
}

type JSONPayload struct {
<<<<<<< HEAD
	Name string `json:"Name"`
  Email string `json:"Email"`
  Password string `json:"Password"`
=======
	Username string `json:"username"`
	Email    string `json:"email"`
	Password string `json:"password"`
>>>>>>> 907d5604
}

func (payload *RegistrationPayload) Validate() bool {
	if payload.Password == "" {
		payload.PasswordError = "Password cannot be empty."
	}
	if payload.Email == "" {
		payload.EmailError = "Email address cannot be empty."
	}
	if payload.Name == "" {
		payload.NameError = "Name cannot be empty."
	} else if strings.Contains(payload.Name, "/") {
		payload.NameError = "Invalid username."
	}
	return payload.EmailError == "" && payload.NameError == "" && payload.PasswordError == ""
}

func NewRegistrationPayload(r *http.Request) (RegistrationPayload, error) {
	payload := RegistrationPayload{
<<<<<<< HEAD
		Name: "",
		Email: "",
		Password: "",
		EmailError: "",
		NameError: "",
=======
		Username:      "",
		Email:         "",
		Password:      "",
		EmailError:    "",
		UsernameError: "",
>>>>>>> 907d5604
		PasswordError: "",
		Created:       false,
		Submit:        false,
		Json:          false,
	}

	if IsRequestJSON(r) {
		body, err := ioutil.ReadAll(r.Body)

		if err != nil {
			log.Printf("[RegistrationServer] Error reading HTTP body: %v", err)
			return payload, err
		}

		log.Println(string(body))
		var jsonPacket JSONPayload
		err = json.Unmarshal(body, &jsonPacket)

		if err != nil {
			log.Printf("[RegistrationServer] Error decoding JSON payload: %v - %s", err, body)
			return payload, err
		}

<<<<<<< HEAD
    payload.Name = jsonPacket.Name
=======
		payload.Username = jsonPacket.Username
>>>>>>> 907d5604
		payload.Email = jsonPacket.Email
		payload.Password = jsonPacket.Password
		payload.Json = true
		payload.Submit = true

	} else {
		r.ParseForm()
		payload.Name = r.FormValue("username")
		payload.Email = r.FormValue("email")
		payload.Password = r.FormValue("password")
		payload.Submit = r.FormValue("submit") != ""
	}

	log.Printf("[RegistrationServer] payload: %v", payload)

	return payload, nil
}

func (web *RegistrationServer) registerUser(payload *RegistrationPayload) error {
	log.Printf("[RegistrationServer] registerUser: %v", payload)
	kapi, err := getEtcdKeysApi()
	if err != nil {
		log.Printf("[RegistrationServer] Error talking to etcd: %v", err)
		return err
	}

	if payload.Validate() {
		// lookup username in etcd, bail if it exists
		_, err = kapi.Get(
			context.Background(),
			fmt.Sprintf(
				"%s/users/%s", ETCD_PREFIX, payload.Name,
			),
			nil,
		)
		if !client.IsKeyNotFound(err) && err != nil {
			log.Printf("[RegistrationServer] Error checking username %v: %v", payload.Name, err)
			return err
		}
		if err == nil {
			payload.NameError = "Name already exists, please choose another."
		}
	}

	// validate the second time because we have just loaded the UsernameError
	if payload.Validate() {
		user, err := NewUser(payload.Name, payload.Email, payload.Password)
		if err != nil {
			log.Printf("[RegistrationServer] Error creating user %v: %v", payload.Name, err)
			return err
		}
		err = user.Save()
		if err != nil {
			log.Printf("[RegistrationServer] Error saving user %v: %v", payload.Name, err)
			return err
		}
		payload.Created = true
	}

	return nil
}

func (web RegistrationServer) ServeHTTP(w http.ResponseWriter, r *http.Request) {

	payload, err := NewRegistrationPayload(r)

	if err != nil {
		WriteError(w)
		return
	}

	if payload.Submit {
		err := web.registerUser(&payload)
		if err != nil {
			WriteError(w)
			return
		}
	}

	if payload.Json {
		web.RespondJSON(&payload, w, r)
	} else {
		web.RespondHTML(&payload, w, r)
	}
}

func (web RegistrationServer) RespondHTML(payload *RegistrationPayload, w http.ResponseWriter, r *http.Request) {
	tmplStr := `<!DOCTYPE html>
<html>

<head>
<meta charset='utf-8'>
<meta http-equiv="X-UA-Compatible" content="chrome=1">
<meta name="viewport" content="width=device-width, initial-scale=1.0">

<link rel="shortcut icon" type="image/png" href="{{.AssetsURLPrefix}}/images/datamesh.png">

<!-- CSS -->
<link href='https://fonts.googleapis.com/css?family=Roboto:500' rel='stylesheet' type='text/css'>
<link href='https://fonts.googleapis.com/css?family=Roboto+Condensed:300' rel='stylesheet' type='text/css'>
<link href='https://fonts.googleapis.com/css?family=Source+Sans+Pro:300' rel='stylesheet' type='text/css'>
<link rel="stylesheet" type="text/css" href="{{.AssetsURLPrefix}}/stylesheets/stylesheet.css" media="screen" />
<link rel="stylesheet" type="text/css" href="{{.AssetsURLPrefix}}/stylesheets/pygment_trac.css" media="screen" />
<link rel="stylesheet" type="text/css" href="{{.AssetsURLPrefix}}/stylesheets/print.css" media="print" />

<script src="{{.AssetsURLPrefix}}/scripts/clipboard.min.js"></script>
<script src="{{.AssetsURLPrefix}}/scripts/jquery.js"></script>
<script src="{{.AssetsURLPrefix}}/scripts/jquery.jsonrpc.js"></script>
<script src="{{.AssetsURLPrefix}}/scripts/jquery.dataTables.min.js"></script>
<link rel="stylesheet" href="{{.AssetsURLPrefix}}/stylesheets/jquery.dataTables.min.css" type="text/css" media="screen" />

<title>Register for the ultimate data platform for containerized apps</title>

</head>

<body>
  <div id="container">
    <header id="top">
      <div style="float:left;">
        <h1 style="margin:0;"><a href="{{.HomepageURL}}"><img src="{{.AssetsURLPrefix}}/images/datamesh-on-dark.png" class="icon" /> Datamesh Console</a></h1>
      </div>
      <div style="float:right;" id="top-navbar">
        <a href="{{.HomepageURL}}/docs/" class="button invisible"><span>Docs &amp; Install</span></a>
        <a href="https://github.com/lukemarsden/datamesh/" id="view-on-github" class="padded-button button invisible"><span>GitHub</span></a>
        <a href="http://eepurl.com/b7iEn1" class="button invisible" style="margin-left:10px;"><span>Newsletter</span></a>
        <a href="/ux" class="button" style="margin-left:10px;"><span>Sign in</span></a>
        <a href="/register" class="button cta" style="margin-left:10px;"><span>Sign up</span></a>
      </div>
      <div style="clear:both;"></div>
    </header>

<div class="inner-header">
<div class="inner">
  <section id="main_content">
  <header class="post-header">
  <h1>Register for the ultimate data platform for containerized apps</h1>
  </header>
  </section>
</div>
</div>
<div class="inner-body">
<div class="inner">
<section id="main_content">
<div class="box-wide">

	{{if .Complete}}
		<h1>Account created, thank you!</h1>
		<p>Now you can <a href="/ux">log in</a>.</p>
	{{else}}
		<form action="/register" method="POST" class="register">
			<p>
				<div class="label"><p>Your Email Address</p></div>
				<input type="email" name="email" value="{{.FormEmail}}" />
				<span class="error">{{.ErrorEmail}}</span>
			</p>
			<p>
				<div class="label"><p>Choose Username</p></div>
				<input type="username" name="username" value="{{.FormUsername}}" />
				<span class="error">{{.ErrorUsername}}</span>
			</p>
			<p>
				<div class="label"><p>Choose Password<br />(also used as your API key)</p></div>
				<input type="password" name="password" value="{{.FormPassword}}" />
				<span class="error">{{.ErrorPassword}}</span>
			</p>
			<p style="clear:both; text-align:center;">
				<input type="submit" name="submit" class="button cta" value="Register" />
			</p>
		</form>
	{{end}}
</div>

<p>&nbsp;</p>

</section>
</div>
</div>
    <header id="top" style="height:auto;" class="actually-footer">
      <div style="float:right;">
          <h1 style="margin:0;"><a href="{{.HomepageURL}}"><img src="{{.AssetsURLPrefix}}/images/datamesh-on-dark.png" class="icon" /> Datamesh</a></h1>
      </div>
      <div style="margin:15px 0; color:#eee; float:left;">&copy; 2017 Luke Marsden&nbsp;&nbsp;&nbsp;&nbsp;&nbsp;&nbsp;&nbsp;</div>
      <div style="clear:both;"></div>
    </header>
  </div>
</body>

</html>
`
	type TemplateArgs struct {
		FormEmail       string
		ErrorEmail      string
		FormUsername    string
		ErrorUsername   string
		FormPassword    string
		ErrorPassword   string
		AssetsURLPrefix string
		HomepageURL     string
		Complete        bool
	}
	assetsURLPrefix := os.Getenv("ASSETS_URL_PREFIX")
	homepageURL := os.Getenv("HOMEPAGE_URL")
	t := TemplateArgs{
		FormEmail:       htmlEscape(payload.Email),
		ErrorEmail:      payload.EmailError,
		FormUsername:    htmlEscape(payload.Name),
		ErrorUsername:   payload.NameError,
		FormPassword:    htmlEscape(payload.Password),
		ErrorPassword:   payload.PasswordError,
		AssetsURLPrefix: assetsURLPrefix,
		HomepageURL:     homepageURL,
		Complete:        payload.Created,
	}
	tmpl, err := template.New("t").Parse(tmplStr)
	if err != nil {
		log.Printf("[WebServer] %v", err)
		fmt.Fprintf(w, "Error with template.")
		return
	}
	err = tmpl.Execute(w, t)
	if err != nil {
		log.Printf("[WebServer] %v", err)
		fmt.Fprintf(w, "Error with template.")
		return
	}
}

func (web RegistrationServer) RespondJSON(payload *RegistrationPayload, w http.ResponseWriter, r *http.Request) {
	json.NewEncoder(w).Encode(payload)
}

// copied from the stdlib

var htmlReplacer = strings.NewReplacer(
	"&", "&amp;",
	"<", "&lt;",
	">", "&gt;",
	// "&#34;" is shorter than "&quot;".
	`"`, "&#34;",
	// "&#39;" is shorter than "&apos;" and apos was not in HTML until HTML5.
	"'", "&#39;",
)

func htmlEscape(s string) string {
	return htmlReplacer.Replace(s)
}<|MERGE_RESOLUTION|>--- conflicted
+++ resolved
@@ -56,19 +56,11 @@
 }
 
 type RegistrationPayload struct {
-<<<<<<< HEAD
 	Name string
 	Email string
 	Password string
 	EmailError string
 	NameError string
-=======
-	Username      string
-	Email         string
-	Password      string
-	EmailError    string
-	UsernameError string
->>>>>>> 907d5604
 	PasswordError string
 	Created       bool
 	Submit        bool
@@ -76,15 +68,9 @@
 }
 
 type JSONPayload struct {
-<<<<<<< HEAD
 	Name string `json:"Name"`
   Email string `json:"Email"`
   Password string `json:"Password"`
-=======
-	Username string `json:"username"`
-	Email    string `json:"email"`
-	Password string `json:"password"`
->>>>>>> 907d5604
 }
 
 func (payload *RegistrationPayload) Validate() bool {
@@ -104,19 +90,11 @@
 
 func NewRegistrationPayload(r *http.Request) (RegistrationPayload, error) {
 	payload := RegistrationPayload{
-<<<<<<< HEAD
 		Name: "",
 		Email: "",
 		Password: "",
 		EmailError: "",
 		NameError: "",
-=======
-		Username:      "",
-		Email:         "",
-		Password:      "",
-		EmailError:    "",
-		UsernameError: "",
->>>>>>> 907d5604
 		PasswordError: "",
 		Created:       false,
 		Submit:        false,
@@ -140,11 +118,7 @@
 			return payload, err
 		}
 
-<<<<<<< HEAD
     payload.Name = jsonPacket.Name
-=======
-		payload.Username = jsonPacket.Username
->>>>>>> 907d5604
 		payload.Email = jsonPacket.Email
 		payload.Password = jsonPacket.Password
 		payload.Json = true
