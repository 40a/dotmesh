package main

import (
	"fmt"
	"io/ioutil"
	"net/http"
	"strconv"
	"strings"
	"testing"
	"time"
)

/*

Take a look at docs/dev-commands.md to see how to run these tests.

*/

func TestTeardownFinished(t *testing.T) {
	teardownFinishedTestRuns()
}

func TestSingleNode(t *testing.T) {
	// single node tests
	teardownFinishedTestRuns()

	f := Federation{NewCluster(1)}

	startTiming()
	err := f.Start(t)
	defer testMarkForCleanup(f)
	if err != nil {
		t.Error(err)
	}
	node1 := f[0].GetNode(0).Container

	// Sub-tests, to reuse common setup code.
	t.Run("Init", func(t *testing.T) {
		fsname := uniqName()
		d(t, node1, "dm init "+fsname)
		resp := s(t, node1, "dm list")
		if !strings.Contains(resp, fsname) {
			t.Error("unable to find volume name in ouput")
		}
	})

	t.Run("Commit", func(t *testing.T) {
		fsname := uniqName()
		d(t, node1, dockerRun(fsname)+" touch /foo/X")
		d(t, node1, "dm switch "+fsname)
		d(t, node1, "dm commit -m 'hello'")
		resp := s(t, node1, "dm log")
		if !strings.Contains(resp, "hello") {
			t.Error("unable to find commit message in log output")
		}
	})

	t.Run("Branch", func(t *testing.T) {
		fsname := uniqName()
		d(t, node1, dockerRun(fsname)+" touch /foo/X")
		d(t, node1, "dm switch "+fsname)
		d(t, node1, "dm commit -m 'hello'")
		d(t, node1, "dm checkout -b branch1")
		d(t, node1, dockerRun(fsname)+" touch /foo/Y")
		d(t, node1, "dm commit -m 'there'")
		resp := s(t, node1, "dm log")
		if !strings.Contains(resp, "there") {
			t.Error("unable to find commit message in log output")
		}
		d(t, node1, "dm checkout master")
		resp = s(t, node1, dockerRun(fsname)+" ls /foo/")
		if strings.Contains(resp, "Y") {
			t.Error("failed to switch filesystem")
		}
		d(t, node1, "dm checkout branch1")
		resp = s(t, node1, dockerRun(fsname)+" ls /foo/")
		if !strings.Contains(resp, "Y") {
			t.Error("failed to switch filesystem")
		}
	})

	t.Run("Reset", func(t *testing.T) {
		fsname := uniqName()
		// Run a container in the background so that we can observe it get
		// restarted.
		d(t, node1,
			dockerRun(fsname, "-d --name sleeper")+" sleep 100",
		)
		initialStart := s(t, node1,
			"docker inspect sleeper |jq .[0].State.StartedAt",
		)

		d(t, node1, dockerRun(fsname)+" touch /foo/X")
		d(t, node1, "dm switch "+fsname)
		d(t, node1, "dm commit -m 'hello'")
		resp := s(t, node1, "dm log")
		if !strings.Contains(resp, "hello") {
			t.Error("unable to find commit message in log output")
		}
		d(t, node1, dockerRun(fsname)+" touch /foo/Y")
		d(t, node1, "dm commit -m 'again'")
		resp = s(t, node1, "dm log")
		if !strings.Contains(resp, "again") {
			t.Error("unable to find commit message in log output")
		}
		d(t, node1, "dm reset --hard HEAD^")
		resp = s(t, node1, "dm log")
		if strings.Contains(resp, "again") {
			t.Error("found 'again' in dm log when i shouldn't have")
		}
		// check filesystem got rolled back
		resp = s(t, node1, dockerRun(fsname)+" ls /foo/")
		if strings.Contains(resp, "Y") {
			t.Error("failed to roll back filesystem")
		}
		newStart := s(t, node1,
			"docker inspect sleeper |jq .[0].State.StartedAt",
		)
		if initialStart == newStart {
			t.Errorf("container was not restarted during rollback (initialStart %v == newStart %v)", strings.TrimSpace(initialStart), strings.TrimSpace(newStart))
		}

	})

	t.Run("RunningContainersListed", func(t *testing.T) {
		fsname := uniqName()
		d(t, node1, dockerRun(fsname, "-d --name tester")+" sleep 100")
		err := tryUntilSucceeds(func() error {
			resp := s(t, node1, "dm list")
			if !strings.Contains(resp, "tester") {
				return fmt.Errorf("container running not listed")
			}
			return nil
		}, "listing containers")
		if err != nil {
			t.Error(err)
		}
	})

	// TODO test AllVolumesAndClones
	t.Run("AllVolumesAndClones", func(t *testing.T) {
		resp := s(t, node1, "dm debug AllVolumesAndClones")
		fmt.Printf("AllVolumesAndClones response: %v\n", resp)
	})

	// Exercise the import functionality which should already exists in Docker
	t.Run("ImportDockerImage", func(t *testing.T) {
		fsname := uniqName()
		resp := s(t, node1,
			// Mount the volume at /etc in the container. Docker should copy the
			// contents of /etc in the image over the top of the new blank volume.
			dockerRun(fsname, "--name import-test", "busybox", "/etc")+" cat /etc/passwd",
		)
		// "root" normally shows up in /etc/passwd
		if !strings.Contains(resp, "root") {
			t.Error("unable to find 'root' in expected output")
		}
		// If we reuse the volume, we should find the contents of /etc
		// imprinted therein.
		resp = s(t, node1,
			dockerRun(fsname, "--name import-test-2", "busybox", "/foo")+" cat /foo/passwd",
		)
		// "root" normally shows up in /etc/passwd
		if !strings.Contains(resp, "root") {
			t.Error("unable to find 'root' in expected output")
		}
	})
	// XXX This test doesn't fail on Docker 1.12.6, which is used
	// by dind, but it does fail without using
	// `fs.StringWithoutAdmin()` in docker.go due to manual testing
	// on docker 17.06.2-ce. Need to improve the test suite to use
	// a variety of versions of docker in dind environments.
	t.Run("RunningContainerTwice", func(t *testing.T) {
		fsname := uniqName()
		d(t, node1, dockerRun(fsname)+" touch /foo/HELLO")
		st := s(t, node1, dockerRun(fsname)+" ls /foo/HELLO")
		if !strings.Contains(st, "HELLO") {
			t.Errorf("Data did not persist between two instanciations of the same volume on the same host: %v", st)
		}
	})

<<<<<<< HEAD
	t.Run("ApiKeys", func(t *testing.T) {
		apiKey := f[0].GetNode(0).ApiKey
		password := f[0].GetNode(0).Password

		var resp struct {
			ApiKey string
		}

		err := doRPC(f[0].GetNode(0).IP, "admin", apiKey,
			"DatameshRPC.GetApiKey",
			struct {
			}{},
			&resp)
		if err != nil {
			t.Error(err)
		}
		if resp.ApiKey != apiKey {
			t.Errorf("Got API key %v, expected %v", resp.ApiKey, apiKey)
		}

		err = doRPC(f[0].GetNode(0).IP, "admin", apiKey,
			"DatameshRPC.ResetApiKey",
			struct {
			}{},
			&resp)
		if err == nil {
			t.Errorf("Was able to reset API key without a password")
		}

		err = doRPC(f[0].GetNode(0).IP, "admin", password,
			"DatameshRPC.ResetApiKey",
			struct {
			}{},
			&resp)
		if err != nil {
			t.Error(err)
		}
		if resp.ApiKey == apiKey {
			t.Errorf("Got API key %v, expected a new one!", resp.ApiKey, apiKey)
		}

		var user struct {
			Id          string
			Name        string
			Email       string
			EmailHash   string
			CustomerId  string
			CurrentPlan string
		}

		fmt.Printf("About to expect failure...\n")
		// Use old API key, expect failure
		err = doRPC(f[0].GetNode(0).IP, "admin", apiKey,
			"DatameshRPC.CurrentUser",
			struct {
			}{},
			&resp)
		if err == nil {
			t.Errorf("Successfully used old API key")
		}

		fmt.Printf("About to expect success...\n")
		// Use new API key, expect success
		err = doRPC(f[0].GetNode(0).IP, "admin", resp.ApiKey,
			"DatameshRPC.CurrentUser",
			struct {
			}{},
			&user)
		if err != nil {
			t.Error(err)
		}

		// FIXME: Update GetNode(0).ApiKey and on-disk remote API key so later tests don't fail!
	})
=======
	t.Run("BranchPinning", func(t *testing.T) {
		fsname := uniqName()
		d(t, node1, dockerRun(fsname)+" touch /foo/HELLO-ORIGINAL")
		d(t, node1, "dm switch "+fsname)
		d(t, node1, "dm commit -m original")

		d(t, node1, "dm checkout -b branch1")
		d(t, node1, dockerRun(fsname)+" touch /foo/HELLO-BRANCH1")
		d(t, node1, "dm commit -m branch1commit1")

		d(t, node1, "dm checkout master")
		d(t, node1, "dm checkout -b branch2")
		d(t, node1, dockerRun(fsname)+" touch /foo/HELLO-BRANCH2")
		d(t, node1, "dm commit -m branch2commit1")

		d(t, node1, "dm checkout master")
		d(t, node1, "dm checkout -b branch3")
		d(t, node1, dockerRun(fsname)+" touch /foo/HELLO-BRANCH3")
		d(t, node1, "dm commit -m branch3commit1")

		st := s(t, node1, dockerRun(fsname+"@branch1")+" ls /foo")
		if st != "HELLO-BRANCH1\nHELLO-ORIGINAL\n" {
			t.Errorf("Wrong content in branch 1: '%s'", st)
		}

		st = s(t, node1, dockerRun(fsname+"@branch2")+" ls /foo")
		if st != "HELLO-BRANCH2\nHELLO-ORIGINAL\n" {
			t.Errorf("Wrong content in branch 2: '%s'", st)
		}

		st = s(t, node1, dockerRun(fsname+"@branch3")+" ls /foo")
		if st != "HELLO-BRANCH3\nHELLO-ORIGINAL\n" {
			t.Errorf("Wrong content in branch 3: '%s'", st)
		}
	})

	t.Run("Subvolumes", func(t *testing.T) {
		fsname := uniqName()
		d(t, node1, dockerRun(fsname+"$frogs")+" touch /foo/HELLO-FROGS")
		d(t, node1, dockerRun(fsname+"$eat")+" touch /foo/HELLO-EAT")
		d(t, node1, dockerRun(fsname+"$flies")+" touch /foo/HELLO-FLIES")
		d(t, node1, dockerRun(fsname)+" touch /foo/HELLO-ROOT")
		st := s(t, node1, dockerRun(fsname)+" find /foo -type f | sort")
		if st != "/foo/HELLO-ROOT\n/foo/eat/HELLO-EAT\n/foo/flies/HELLO-FLIES\n/foo/frogs/HELLO-FROGS\n" {
			t.Errorf("Subvolumes didn't work out: %s", st)
		}
	})

	t.Run("ConcurrentSubvolumes", func(t *testing.T) {
		fsname := uniqName()

		d(t, node1, dockerRunDetached(fsname+"$frogs")+" sh -c 'touch /foo/HELLO-FROGS; sleep 30'")
		d(t, node1, dockerRunDetached(fsname+"$eat")+" sh -c 'touch /foo/HELLO-EAT; sleep 30'")
		d(t, node1, dockerRunDetached(fsname+"$flies")+" sh -c 'touch /foo/HELLO-FLIES; sleep 30'")
		d(t, node1, dockerRunDetached(fsname)+" sh -c 'touch /foo/HELLO-ROOT; sleep 30'")
		// Let everything get started
		time.Sleep(5)

		// Check combined state
		st := s(t, node1, dockerRun(fsname)+" find /foo -type f | sort")
		if st != "/foo/HELLO-ROOT\n/foo/eat/HELLO-EAT\n/foo/flies/HELLO-FLIES\n/foo/frogs/HELLO-FROGS\n" {
			t.Errorf("Subvolumes didn't work out: %s", st)
		}

		// Check commits and branches work
		d(t, node1, "dm switch "+fsname)
		d(t, node1, "dm commit -m pod-commit")
		d(t, node1, "dm checkout -b branch")
		d(t, node1, dockerRun(fsname+"$again")+" touch /foo/HELLO-AGAIN")
		d(t, node1, "dm commit -m branch-commit")

		// Check branch state
		st = s(t, node1, dockerRun(fsname)+" find /foo -type f | sort")
		if st != "/foo/HELLO-ROOT\n/foo/again/HELLO-AGAIN\n/foo/eat/HELLO-EAT\n/foo/flies/HELLO-FLIES\n/foo/frogs/HELLO-FROGS\n" {
			t.Errorf("Subvolumes didn't work out on branch: %s", st)
		}

		// Check master state
		d(t, node1, "dm checkout master")
		st = s(t, node1, dockerRun(fsname)+" find /foo -type f | sort")
		if st != "/foo/HELLO-ROOT\n/foo/eat/HELLO-EAT\n/foo/flies/HELLO-FLIES\n/foo/frogs/HELLO-FROGS\n" {
			t.Errorf("Subvolumes didn't work out back on master: %s", st)
		}
	})

>>>>>>> db4bcdc0
}

func checkDeletionWorked(t *testing.T, fsname string, delay time.Duration, node1 string, node2 string) {
	// We return after the first failure, as there's little point
	// continuing (it just makes it hard to scroll back to the point of
	// initial failure).
	fmt.Printf("Sleeping for %d seconds. See comments in acceptance_test.go for why.\n", delay/time.Second)
	time.Sleep(delay)

	st := s(t, node1, "dm list")
	if strings.Contains(st, fsname) {
		t.Error(fmt.Sprintf("The volume is still in 'dm list' on node1 (after %d seconds)", delay/time.Second))
		return
	}

	st = s(t, node2, "dm list")
	if strings.Contains(st, fsname) {
		t.Error(fmt.Sprintf("The volume is still in 'dm list' on node2 (after %d seconds)", delay/time.Second))
		return
	}

	st = s(t, node1, dockerRun(fsname)+" cat /foo/HELLO || true")
	if strings.Contains(st, "WORLD") {
		t.Error(fmt.Sprintf("The volume name wasn't reusable %d seconds after delete on node 1...", delay/time.Second))
		return
	}

	st = s(t, node2, dockerRun(fsname)+" cat /foo/HELLO || true")
	if strings.Contains(st, "WORLD") {
		t.Error(fmt.Sprintf("The volume name wasn't reusable %d seconds after delete on node 2...", delay/time.Second))
		return
	}

	st = s(t, node1, "dm list")
	if !strings.Contains(st, fsname) {
		t.Error(fmt.Sprintf("The re-use of the deleted volume name failed in 'dm list' on node1 (after %d seconds)", delay/time.Second))
		return
	}

	st = s(t, node2, "dm list")
	if !strings.Contains(st, fsname) {
		t.Error(fmt.Sprintf("The re-use of the deleted volume name failed in 'dm list' on node2 (after %d seconds)", delay/time.Second))
		return
	}
}

func TestDeletionSimple(t *testing.T) {
	teardownFinishedTestRuns()

	// Our cluster gets a metadata timeout of 5s
	f := Federation{NewClusterWithConfig(2, "FilesystemMetadataTimeoutInSeconds: 5\n")}

	startTiming()
	err := f.Start(t)
	defer testMarkForCleanup(f)
	if err != nil {
		t.Error(err)
	}
	logTiming("setup")

	node1 := f[0].GetNode(0).Container
	node2 := f[0].GetNode(1).Container

	t.Run("DeleteNonexistantFails", func(t *testing.T) {
		fsname := uniqName()

		st := s(t, node1, "if dm volume delete -f "+fsname+"; then false; else true; fi")
		if !strings.Contains(st, "No such filesystem") {
			t.Error(fmt.Sprintf("Deleting a nonexistant volume didn't fail"))
		}
	})

	t.Run("DeleteInUseFails", func(t *testing.T) {
		fsname := uniqName()
		go func() {
			d(t, node1, dockerRun(fsname)+" sh -c 'echo WORLD > /foo/HELLO; sleep 10'")
		}()

		// Give time for the container to start
		time.Sleep(5 * time.Second)

		// Delete, while the container is running! Which should fail!
		st := s(t, node1, "if dm volume delete -f "+fsname+"; then false; else true; fi")
		if !strings.Contains(st, "cannot delete the volume") {
			t.Error(fmt.Sprintf("The presence of a running container failed to suppress volume deletion"))
		}
	})

	t.Run("DeleteInstantly", func(t *testing.T) {
		fsname := uniqName()
		d(t, node1, dockerRun(fsname)+" sh -c 'echo WORLD > /foo/HELLO'")
		d(t, node1, "dm volume delete -f "+fsname)

		st := s(t, node1, "dm list")
		if strings.Contains(st, fsname) {
			t.Error(fmt.Sprintf("The volume is still in 'dm list' on node1 (immediately after deletion)"))
			return
		}

		st = s(t, node1, dockerRun(fsname)+" cat /foo/HELLO || true")
		if strings.Contains(st, "WORLD") {
			t.Error(fmt.Sprintf("The volume name wasn't immediately reusable after deletion on node 1..."))
			return
		}

		/*
				         We don't try and guarantee immediate deletion on other nodes.
				         So the following may or may not fail, we can't test for it.

				   		st = s(t, node2, dockerRun(fsname)+" cat /foo/HELLO || true")
				   		if strings.Contains(st, "WORLD") {
				   			t.Error(fmt.Sprintf("The volume didn't get deleted on node 2..."))
			          		return
				   		}
		*/

	})

	t.Run("DeleteQuickly", func(t *testing.T) {
		fsname := uniqName()
		d(t, node1, dockerRun(fsname)+" sh -c 'echo WORLD > /foo/HELLO'")
		d(t, node1, "dm volume delete -f "+fsname)

		// Ensure the initial delete has happened, but the metadata is
		// still draining. This is less than half the metadata timeout
		// configured above; the system should be in the process of
		// cleaning up after the volume, but it should be fine to reuse
		// the name by now.

		checkDeletionWorked(t, fsname, 2*time.Second, node1, node2)
	})

	t.Run("DeleteSlowly", func(t *testing.T) {
		fsname := uniqName()
		d(t, node1, dockerRun(fsname)+" sh -c 'echo WORLD > /foo/HELLO'")
		d(t, node1, "dm volume delete -f "+fsname)

		// Ensure the delete has happened completely This is twice the
		// metadata timeout configured above, so all traces of the
		// volume should be gone and we get to see the result of the
		// "cleanupDeletedFilesystems" logic (has it ruined the
		// cluster?)

		checkDeletionWorked(t, fsname, 10*time.Second, node1, node2)
	})
}

func setupBranchesForDeletion(t *testing.T, fsname string, node1 string, node2 string) {
	// Set up some branches:
	//
	// Master -> branch1 -> branch2
	//   |
	//   \-> branch3

	d(t, node1, dockerRun(fsname)+" sh -c 'echo WORLD > /foo/HELLO'")
	d(t, node1, "dm switch "+fsname)
	d(t, node1, "dm commit -m 'On master'")

	d(t, node1, "dm checkout -b branch1")
	d(t, node1, dockerRun(fsname)+" sh -c 'echo WORLD > /foo/GOODBYE'")
	d(t, node1, "dm commit -m 'On branch1'")

	d(t, node1, "dm checkout -b branch2")
	d(t, node1, dockerRun(fsname)+" sh -c 'echo WORLD > /foo/GOODBYE_CRUEL'")
	d(t, node1, "dm commit -m 'On branch2'")

	d(t, node1, "dm checkout master")
	d(t, node1, "dm checkout -b branch3")
	d(t, node1, dockerRun(fsname)+" sh -c 'echo WORLD > /foo/HELLO_CRUEL'")
	d(t, node1, "dm commit -m 'On branch3'")
}

func TestDeletionComplex(t *testing.T) {
	teardownFinishedTestRuns()

	// Our cluster gets a metadata timeout of 5s
	f := Federation{NewClusterWithConfig(2, "FilesystemMetadataTimeoutInSeconds: 5\n")}

	startTiming()
	err := f.Start(t)
	defer testMarkForCleanup(f)
	if err != nil {
		t.Error(err)
	}
	logTiming("setup")

	node1 := f[0].GetNode(0).Container
	node2 := f[0].GetNode(1).Container

	t.Run("DeleteBranchesQuickly", func(t *testing.T) {
		fsname := uniqName()
		setupBranchesForDeletion(t, fsname, node1, node2)

		// Now kill the lot, right?
		d(t, node1, "dm volume delete -f "+fsname)

		// Test after two seconds, the state where the registry is cleared out but
		// the metadata remains.
		checkDeletionWorked(t, fsname, 2*time.Second, node1, node2)
	})

	t.Run("DeleteBranchesSlowly", func(t *testing.T) {

		fsname := uniqName()
		setupBranchesForDeletion(t, fsname, node1, node2)

		// Now kill the lot, right?
		d(t, node1, "dm volume delete -f "+fsname)

		// Test after tens econds, when all the metadata should be cleared out.
		checkDeletionWorked(t, fsname, 10*time.Second, node1, node2)
	})
}

func TestTwoNodesSameCluster(t *testing.T) {
	teardownFinishedTestRuns()

	f := Federation{NewCluster(2)}

	startTiming()
	err := f.Start(t)
	defer testMarkForCleanup(f)
	if err != nil {
		t.Error(err)
	}
	logTiming("setup")

	node1 := f[0].GetNode(0).Container
	node2 := f[0].GetNode(1).Container

	t.Run("Move", func(t *testing.T) {
		fsname := uniqName()
		d(t, node1, dockerRun(fsname)+" sh -c 'echo WORLD > /foo/HELLO'")
		st := s(t, node2, dockerRun(fsname)+" cat /foo/HELLO")
		if !strings.Contains(st, "WORLD") {
			t.Error(fmt.Sprintf("Unable to find world in transported data capsule, got '%s'", st))
		}
	})
}

func TestTwoSingleNodeClusters(t *testing.T) {
	teardownFinishedTestRuns()

	f := Federation{
		NewCluster(1), // cluster_0_node_0
		NewCluster(1), // cluster_1_node_0
	}
	startTiming()
	err := f.Start(t)
	defer testMarkForCleanup(f)
	if err != nil {
		t.Error(err)
	}
	node1 := f[0].GetNode(0).Container
	node2 := f[1].GetNode(0).Container

	t.Run("PushCommitBranchExtantBase", func(t *testing.T) {
		fsname := uniqName()
		d(t, node2, dockerRun(fsname)+" touch /foo/X")
		d(t, node2, "dm switch "+fsname)
		d(t, node2, "dm commit -m 'hello'")
		d(t, node2, "dm push cluster_0")

		d(t, node1, "dm switch "+fsname)
		resp := s(t, node1, "dm log")
		if !strings.Contains(resp, "hello") {
			t.Error("unable to find commit message remote's log output")
		}
		// test incremental push
		d(t, node2, "dm commit -m 'again'")
		d(t, node2, "dm push cluster_0")

		resp = s(t, node1, "dm log")
		if !strings.Contains(resp, "again") {
			t.Error("unable to find commit message remote's log output")
		}
		// test pushing branch with extant base
		d(t, node2, "dm checkout -b newbranch")
		d(t, node2, "dm commit -m 'branchy'")
		d(t, node2, "dm push cluster_0")

		d(t, node1, "dm checkout newbranch")
		resp = s(t, node1, "dm log")
		if !strings.Contains(resp, "branchy") {
			t.Error("unable to find commit message remote's log output")
		}
	})
	t.Run("PushCommitBranchNoExtantBase", func(t *testing.T) {
		fsname := uniqName()
		d(t, node2, dockerRun(fsname)+" touch /foo/X")
		// test pushing branch with no base on remote
		d(t, node2, "dm switch "+fsname)
		d(t, node2, "dm commit -m 'master'")
		d(t, node2, "dm checkout -b newbranch")
		d(t, node2, "dm commit -m 'branchy'")
		d(t, node2, "dm checkout -b newbranch2")
		d(t, node2, "dm commit -m 'branchy2'")
		d(t, node2, "dm checkout -b newbranch3")
		d(t, node2, "dm commit -m 'branchy3'")
		d(t, node2, "dm push cluster_0")

		d(t, node1, "dm switch "+fsname)
		d(t, node1, "dm checkout newbranch3")
		resp := s(t, node1, "dm log")
		if !strings.Contains(resp, "branchy3") {
			t.Error("unable to find commit message remote's log output")
		}
	})
	t.Run("DirtyDetected", func(t *testing.T) {
		fsname := uniqName()
		d(t, node2, dockerRun(fsname)+" touch /foo/X")
		d(t, node2, "dm switch "+fsname)
		d(t, node2, "dm commit -m 'hello'")
		d(t, node2, "dm push cluster_0")

		d(t, node1, "dm switch "+fsname)
		resp := s(t, node1, "dm log")
		if !strings.Contains(resp, "hello") {
			t.Error("unable to find commit message remote's log output")
		}
		// now dirty the filesystem on node1 w/1MB before it can be received into
		d(t, node1, dockerRun(""+fsname+"")+" dd if=/dev/urandom of=/foo/Y bs=1024 count=1024")

		for i := 0; i < 10; i++ {
			dirty, err := strconv.Atoi(strings.TrimSpace(
				s(t, node1, "dm list -H |grep "+fsname+" |cut -f 7"),
			))
			if err != nil {
				t.Error(err)
			}
			if dirty > 0 {
				break
			}
			fmt.Printf("Not dirty yet, waiting...\n")
			time.Sleep(time.Duration(i) * time.Second)
		}

		// test incremental push
		d(t, node2, "dm commit -m 'again'")
		result := s(t, node2, "dm push cluster_0 || true") // an error code is ok

		if !strings.Contains(result, "uncommitted") {
			t.Error("pushing didn't fail when there were known uncommited changes on the peer")
		}
	})
	t.Run("DirtyImmediate", func(t *testing.T) {
		fsname := uniqName()
		d(t, node2, dockerRun(fsname)+" touch /foo/X")
		d(t, node2, "dm switch "+fsname)
		d(t, node2, "dm commit -m 'hello'")
		d(t, node2, "dm push cluster_0")

		d(t, node1, "dm switch "+fsname)
		resp := s(t, node1, "dm log")
		if !strings.Contains(resp, "hello") {
			t.Error("unable to find commit message remote's log output")
		}
		// now dirty the filesystem on node1 w/1MB before it can be received into
		d(t, node1, dockerRun(""+fsname+"")+" dd if=/dev/urandom of=/foo/Y bs=1024 count=1024")

		// test incremental push
		d(t, node2, "dm commit -m 'again'")
		result := s(t, node2, "dm push cluster_0 || true") // an error code is ok

		if !strings.Contains(result, "has been modified") {
			t.Error(
				"pushing didn't fail when there were known uncommited changes on the peer",
			)
		}
	})
	t.Run("Diverged", func(t *testing.T) {
		fsname := uniqName()
		d(t, node2, dockerRun(fsname)+" touch /foo/X")
		d(t, node2, "dm switch "+fsname)
		d(t, node2, "dm commit -m 'hello'")
		d(t, node2, "dm push cluster_0")

		d(t, node1, "dm switch "+fsname)
		resp := s(t, node1, "dm log")
		if !strings.Contains(resp, "hello") {
			t.Error("unable to find commit message remote's log output")
		}
		// now make a commit that will diverge the filesystems
		d(t, node1, "dm commit -m 'node1 commit'")

		// test incremental push
		d(t, node2, "dm commit -m 'node2 commit'")
		result := s(t, node2, "dm push cluster_0 || true") // an error code is ok

		if !strings.Contains(result, "diverged") && !strings.Contains(result, "hello") {
			t.Error(
				"pushing didn't fail when there was a divergence",
			)
		}
	})
	t.Run("ResetAfterPushThenPushMySQL", func(t *testing.T) {
		fsname := uniqName()
		d(t, node2, dockerRun(
			fsname, "-d -e MYSQL_ROOT_PASSWORD=secret", "mysql:5.7.17", "/var/lib/mysql",
		))
		time.Sleep(10 * time.Second)
		d(t, node2, "dm switch "+fsname)
		d(t, node2, "dm commit -m 'hello'")
		d(t, node2, "dm push cluster_0")

		d(t, node1, "dm switch "+fsname)
		resp := s(t, node1, "dm log")
		if !strings.Contains(resp, "hello") {
			t.Error("unable to find commit message remote's log output")
		}
		// now make a commit that will diverge the filesystems
		d(t, node1, "dm commit -m 'node1 commit'")

		// test resetting a commit made on a pushed volume
		d(t, node2, "dm commit -m 'node2 commit'")
		d(t, node1, "dm reset --hard HEAD^")
		resp = s(t, node1, "dm log")
		if strings.Contains(resp, "node1 commit") {
			t.Error("found 'node1 commit' in dm log when i shouldn't have")
		}
		d(t, node2, "dm push cluster_0")
		resp = s(t, node1, "dm log")
		if !strings.Contains(resp, "node2 commit") {
			t.Error("'node2 commit' didn't make it over to node1 after reset-and-push")
		}
	})
	t.Run("PushToAuthorizedUser", func(t *testing.T) {
		// TODO
		// create a user on the second cluster. on the first cluster, push a
		// volume that user's account.
	})
	t.Run("NoPushToUnauthorizedUser", func(t *testing.T) {
		// TODO
		// a user can't push to a volume they're not authorized to push to.
	})
	t.Run("PushToCollaboratorVolume", func(t *testing.T) {
		// TODO
		// after adding another user as a collaborator, it's possible to push
		// to their volume.
	})
	t.Run("Clone", func(t *testing.T) {
		fsname := uniqName()
		d(t, node2, dockerRun(fsname)+" touch /foo/X")
		d(t, node2, "dm switch "+fsname)
		d(t, node2, "dm commit -m 'hello'")
		// XXX 'dm clone' currently tries to pull the named filesystem into the
		// _current active filesystem name_. instead, it should pull it into a
		// new filesystem with the same name. if the same named filesystem
		// already exists, it should error (and instruct the user to 'dm switch
		// foo; dm pull foo' instead).
		d(t, node1, "dm clone cluster_1 "+fsname)
		d(t, node1, "dm switch "+fsname)
		resp := s(t, node1, "dm log")
		if !strings.Contains(resp, "hello") {
			// TODO fix this failure by sending prelude in intercluster case also
			t.Error("unable to find commit message remote's log output")
		}
		// test incremental pull
		d(t, node2, "dm commit -m 'again'")
		d(t, node1, "dm pull cluster_1 "+fsname)

		resp = s(t, node1, "dm log")
		if !strings.Contains(resp, "again") {
			t.Error("unable to find commit message remote's log output")
		}
		// test pulling branch with extant base
		d(t, node2, "dm checkout -b newbranch")
		d(t, node2, "dm commit -m 'branchy'")
		d(t, node1, "dm pull cluster_1 "+fsname+" newbranch")

		d(t, node1, "dm checkout newbranch")
		resp = s(t, node1, "dm log")
		if !strings.Contains(resp, "branchy") {
			t.Error("unable to find commit message remote's log output")
		}
	})

	t.Run("Bug74MissingMetadata", func(t *testing.T) {
		fsname := uniqName()

		// Commit 1
		d(t, node1, dockerRun(fsname)+" touch /foo/X")
		d(t, node1, "dm switch "+fsname)
		d(t, node1, "dm commit -m 'hello'")

		// Commit 2
		d(t, node1, dockerRun(fsname)+" touch /foo/Y")
		d(t, node1, "dm commit -m 'again'")

		// Ahhh, push it! https://www.youtube.com/watch?v=vCadcBR95oU
		d(t, node1, "dm push cluster_1 "+fsname)

		// What do we get on node2?
		d(t, node2, "dm switch "+fsname)
		resp := s(t, node2, "dm log")
		if !strings.Contains(resp, "hello") ||
			!strings.Contains(resp, "again") {
			t.Error("Some history went missing (if it's bug#74 again, probably the 'hello')")
		}
	})
}

func TestFrontend(t *testing.T) {
	teardownFinishedTestRuns()

	f := Federation{NewCluster(1)}

	userLogin := uniqLogin()

	startTiming()
	err := f.Start(t)
	defer testMarkForCleanup(f)
	if err != nil {
		t.Error(err)
	}
	node1 := f[0].GetNode(0).Container

	t.Run("Frontend", func(t *testing.T) {

		// start chrome driver & gotty
		startChromeDriver(t, node1)
		startGotty(t, node1)
		defer stopChromeDriver(t, node1)
		defer stopGotty(t, node1)
		defer copyMedia(node1)

		runFrontendTest(t, node1, "specs/auth.js", userLogin)
		runFrontendTest(t, node1, "specs/endtoend.js", userLogin)
	})
}

func TestThreeSingleNodeClusters(t *testing.T) {
	teardownFinishedTestRuns()

	f := Federation{
		NewCluster(1), // cluster_0_node_0 - common
		NewCluster(1), // cluster_1_node_0 - alice
		NewCluster(1), // cluster_2_node_0 - bob
	}
	startTiming()
	err := f.Start(t)
	defer testMarkForCleanup(f)
	if err != nil {
		t.Error(err)
	}
	commonNode := f[0].GetNode(0)
	aliceNode := f[1].GetNode(0)
	bobNode := f[2].GetNode(0)

	bobKey := "bob is great"
	aliceKey := "alice is great"

	// Create users bob and alice on the common node
	err = registerUser(commonNode.IP, "bob", "bob@bob.com", bobKey)
	if err != nil {
		t.Error(err)
	}

	err = registerUser(commonNode.IP, "alice", "alice@bob.com", aliceKey)
	if err != nil {
		t.Error(err)
	}

	t.Run("TwoUsersSameNamedVolume", func(t *testing.T) {

		// bob and alice both push to the common node
		d(t, aliceNode.Container, dockerRun("apples")+" touch /foo/alice")
		d(t, aliceNode.Container, "dm switch apples")
		d(t, aliceNode.Container, "dm commit -m'Alice commits'")
		d(t, aliceNode.Container, "dm push cluster_0 apples --remote-volume alice/apples")

		d(t, bobNode.Container, dockerRun("apples")+" touch /foo/bob")
		d(t, bobNode.Container, "dm switch apples")
		d(t, bobNode.Container, "dm commit -m'Bob commits'")
		d(t, bobNode.Container, "dm push cluster_0 apples --remote-volume bob/apples")

		// bob and alice both clone from the common node
		d(t, aliceNode.Container, "dm clone cluster_0 bob/apples --local-volume bob-apples")
		d(t, bobNode.Container, "dm clone cluster_0 alice/apples --local-volume alice-apples")

		// Check they get the right volumes
		resp := s(t, commonNode.Container, "dm list -H | cut -f 1 | grep apples")
		if resp != "alice/apples\nbob/apples\n" {
			t.Error("Didn't find alice/apples and bob/apples on common node")
		}

		resp = s(t, aliceNode.Container, "dm list -H | cut -f 1 | grep apples")
		if resp != "apples\nbob-apples\n" {
			t.Error("Didn't find apples and bob-apples on alice's node")
		}

		resp = s(t, bobNode.Container, "dm list -H | cut -f 1 | grep apples")
		if resp != "alice-apples\napples\n" {
			t.Error("Didn't find apples and alice-apples on bob's node")
		}

		// Check the volumes actually have the contents they should
		resp = s(t, aliceNode.Container, dockerRun("bob-apples")+" ls /foo/")
		if !strings.Contains(resp, "bob") {
			t.Error("Filesystem bob-apples had the wrong content")
		}

		resp = s(t, bobNode.Container, dockerRun("alice-apples")+" ls /foo/")
		if !strings.Contains(resp, "alice") {
			t.Error("Filesystem alice-apples had the wrong content")
		}

		// bob commits again
		d(t, bobNode.Container, dockerRun("apples")+" touch /foo/bob2")
		d(t, bobNode.Container, "dm switch apples")
		d(t, bobNode.Container, "dm commit -m'Bob commits again'")
		d(t, bobNode.Container, "dm push cluster_0 apples --remote-volume bob/apples")

		// alice pulls it
		d(t, aliceNode.Container, "dm pull cluster_0 bob-apples --remote-volume bob/apples")

		// Check we got the change
		resp = s(t, aliceNode.Container, dockerRun("bob-apples")+" ls /foo/")
		if !strings.Contains(resp, "bob2") {
			t.Error("Filesystem bob-apples had the wrong content")
		}
	})

	t.Run("ShareBranches", func(t *testing.T) {
		// Alice pushes
		d(t, aliceNode.Container, dockerRun("cress")+" touch /foo/alice")
		d(t, aliceNode.Container, "dm switch cress")
		d(t, aliceNode.Container, "dm commit -m'Alice commits'")
		d(t, aliceNode.Container, "dm push cluster_0 cress --remote-volume alice/cress")

		// Generate branch and push
		d(t, aliceNode.Container, "dm checkout -b mustard")
		d(t, aliceNode.Container, dockerRun("cress")+" touch /foo/mustard")
		d(t, aliceNode.Container, "dm commit -m'Alice commits mustard'")
		d(t, aliceNode.Container, "dm push cluster_0 cress mustard --remote-volume alice/cress")
		/*
		   COMMON
		   testpool-1508755395558066569-0-node-0/dmfs/61f356f0-39a4-4e0e-6286-e04d25744344                                         19K  9.63G    19K  legacy
		   testpool-1508755395558066569-0-node-0/dmfs/61f356f0-39a4-4e0e-6286-e04d25744344@b8b3c196-2caa-4562-6995-51df3b4bc494      0      -    19K  -

		   ALICE
		   testpool-1508755395558066569-1-node-0/dmfs/05652ba4-acb8-4349-4711-956bd0c88c8c                                          9K  9.63G    19K  legacy
		   testpool-1508755395558066569-1-node-0/dmfs/61f356f0-39a4-4e0e-6286-e04d25744344                                         19K  9.63G    19K  legacy
		   testpool-1508755395558066569-1-node-0/dmfs/61f356f0-39a4-4e0e-6286-e04d25744344@b8b3c196-2caa-4562-6995-51df3b4bc494      0      -    19K  -

		   BOB
		   testpool-1508755395558066569-2-node-0                                                                                  142K  9.63G    19K  /datamesh-test-pools/testpool-1508755395558066569-2-node-0/mnt
		   testpool-1508755395558066569-2-node-0/dmfs                                                                              38K  9.63G    19K  legacy
		   testpool-1508755395558066569-2-node-0/dmfs/05652ba4-acb8-4349-4711-956bd0c88c8c                                         19K  9.63G    19K  legacy
		   testpool-1508755395558066569-2-node-0/dmfs/05652ba4-acb8-4349-4711-956bd0c88c8c@b8b3c196-2caa-4562-6995-51df3b4bc494      0      -    19K  -
		*/
		// Bob clones the branch
		d(t, bobNode.Container, "dm clone cluster_0 alice/cress mustard --local-volume cress")
		d(t, bobNode.Container, "dm switch cress")
		d(t, bobNode.Container, "dm checkout mustard")

		// Check we got both changes
		// TODO: had to pin the branch here, seems like `dm switch V; dm
		// checkout B; docker run C ... -v V:/...` doesn't result in V@B being
		// mounted into C. this is probably surprising behaviour.
		resp := s(t, bobNode.Container, dockerRun("cress@mustard")+" ls /foo/")
		if !strings.Contains(resp, "alice") {
			t.Error("We didn't get the master branch")
		}
		if !strings.Contains(resp, "mustard") {
			t.Error("We didn't get the mustard branch")
		}
	})

	t.Run("DefaultRemoteNamespace", func(t *testing.T) {
		// Alice pushes to the common node with no explicit remote volume, should default to alice/pears
		d(t, aliceNode.Container, dockerRun("pears")+" touch /foo/alice")
		d(t, aliceNode.Container, "echo '"+aliceKey+"' | dm remote add common_pears alice@"+commonNode.IP)
		d(t, aliceNode.Container, "dm switch pears")
		d(t, aliceNode.Container, "dm commit -m'Alice commits'")
		d(t, aliceNode.Container, "dm push common_pears") // local pears becomes alice/pears

		// Check it gets there
		resp := s(t, commonNode.Container, "dm list -H | cut -f 1 | sort")
		if !strings.Contains(resp, "alice/pears") {
			t.Error("Didn't find alice/pears on the common node")
		}
	})

	t.Run("DefaultRemoteVolume", func(t *testing.T) {
		// Alice pushes to the common node with no explicit remote volume, should default to alice/pears
		d(t, aliceNode.Container, dockerRun("bananas")+" touch /foo/alice")
		d(t, aliceNode.Container, "echo '"+aliceKey+"' | dm remote add common_bananas alice@"+commonNode.IP)
		d(t, aliceNode.Container, "dm switch bananas")
		d(t, aliceNode.Container, "dm commit -m'Alice commits'")
		d(t, aliceNode.Container, "dm push common_bananas bananas")

		// Check the remote branch got recorded
		resp := s(t, aliceNode.Container, "dm volume show -H bananas | grep defaultRemoteVolume")
		if resp != "defaultRemoteVolume\tcommon_bananas\talice/bananas\n" {
			t.Error("alice/bananas is not the default remote for bananas on common_bananas")
		}

		// Add Bob as a collaborator
		err := doAddCollaborator(commonNode.IP, "alice", aliceKey, "alice", "bananas", "bob")
		if err != nil {
			t.Error(err)
		}

		// Clone it back as bob
		d(t, bobNode.Container, "echo '"+bobKey+"' | dm remote add common_bananas bob@"+commonNode.IP)
		// Clone should save admin/bananas@common => alice/bananas
		d(t, bobNode.Container, "dm clone common_bananas alice/bananas --local-volume bananas")
		d(t, bobNode.Container, "dm switch bananas")

		// Check it did so
		resp = s(t, bobNode.Container, "dm volume show -H bananas | grep defaultRemoteVolume")
		if resp != "defaultRemoteVolume\tcommon_bananas\talice/bananas\n" {
			t.Error("alice/bananas is not the default remote for bananas on common_bananas")
		}

		// And then do a pull, not specifying the remote or local volume
		// There is no bob/bananas, so this will fail if the default remote volume is not saved.
		d(t, bobNode.Container, "dm pull common_bananas") // local = bananas as we switched, remote = alice/banas from saved default

		// Now push back
		d(t, bobNode.Container, dockerRun("bananas")+" touch /foo/bob")
		d(t, bobNode.Container, "dm commit -m'Bob commits'")
		d(t, bobNode.Container, "dm push common_bananas") // local = bananas as we switched, remote = alice/banas from saved default
	})

	t.Run("DefaultRemoteNamespaceOverride", func(t *testing.T) {
		// Alice pushes to the common node with no explicit remote volume, should default to alice/kiwis
		d(t, aliceNode.Container, dockerRun("kiwis")+" touch /foo/alice")
		d(t, aliceNode.Container, "echo '"+aliceKey+"' | dm remote add common_kiwis alice@"+commonNode.IP)
		d(t, aliceNode.Container, "dm switch kiwis")
		d(t, aliceNode.Container, "dm commit -m'Alice commits'")
		d(t, aliceNode.Container, "dm push common_kiwis") // local kiwis becomes alice/kiwis

		// Check the remote branch got recorded
		resp := s(t, aliceNode.Container, "dm volume show -H kiwis | grep defaultRemoteVolume")
		if resp != "defaultRemoteVolume\tcommon_kiwis\talice/kiwis\n" {
			t.Error("alice/kiwis is not the default remote for kiwis on common_kiwis")
		}

		// Manually override it (the remote repo doesn't need to exist)
		d(t, aliceNode.Container, "dm volume set-upstream common_kiwis bob/kiwis")

		// Check the remote branch got changed
		resp = s(t, aliceNode.Container, "dm volume show -H kiwis | grep defaultRemoteVolume")
		if resp != "defaultRemoteVolume\tcommon_kiwis\tbob/kiwis\n" {
			t.Error("bob/kiwis is not the default remote for kiwis on common_kiwis, looks like the set-upstream failed")
		}
	})

	t.Run("DeleteNotMineFails", func(t *testing.T) {
		fsname := uniqName()

		// Alice pushes to the common node with no explicit remote volume, should default to alice/fsname
		d(t, aliceNode.Container, dockerRun(fsname)+" touch /foo/alice")
		d(t, aliceNode.Container, "echo '"+aliceKey+"' | dm remote add common_"+fsname+" alice@"+commonNode.IP)
		d(t, aliceNode.Container, "dm switch "+fsname)
		d(t, aliceNode.Container, "dm commit -m'Alice commits'")
		d(t, aliceNode.Container, "dm push common_"+fsname) // local fsname becomes alice/fsname

		// Bob tries to delete it
		d(t, bobNode.Container, "echo '"+bobKey+"' | dm remote add common_"+fsname+" bob@"+commonNode.IP)
		d(t, bobNode.Container, "dm remote switch common_"+fsname)
		// We expect failure, so reverse the sense
		resp := s(t, bobNode.Container, "if dm volume delete -f alice/"+fsname+"; then false; else true; fi")
		if !strings.Contains(resp, "You are not the owner") {
			t.Error("bob was able to delete alices' volumes")
		}
	})

	t.Run("NamespaceAuthorisationNonexistant", func(t *testing.T) {
		d(t, aliceNode.Container, dockerRun("grapes")+" touch /foo/alice")
		d(t, aliceNode.Container, "echo '"+aliceKey+"' | dm remote add common_grapes alice@"+commonNode.IP)
		d(t, aliceNode.Container, "dm switch grapes")
		d(t, aliceNode.Container, "dm commit -m'Alice commits'")

		// Let's try and put things in a nonexistant namespace
		// Likewise, This SHOULD fail, so we reverse the sense of the return code.
		d(t, aliceNode.Container, "if dm push common_grapes --remote-volume nonexistant/grapes; then exit 1; else exit 0; fi")

		// Check it doesn't get there
		resp := s(t, commonNode.Container, "dm list -H | cut -f 1 | sort")
		if strings.Contains(resp, "nonexistant/grapes") {
			t.Error("Found nonexistant/grapes on the common node - but alice shouldn't have been able to create that!")
		}
	})

	t.Run("NamespaceAuthorisation", func(t *testing.T) {
		d(t, aliceNode.Container, dockerRun("passionfruit")+" touch /foo/alice")
		d(t, aliceNode.Container, "echo '"+aliceKey+"' | dm remote add common_passionfruit alice@"+commonNode.IP)
		d(t, aliceNode.Container, "dm switch passionfruit")
		d(t, aliceNode.Container, "dm commit -m'Alice commits'")

		// Let's try and put things in bob's namespace.
		// This SHOULD fail, so we reverse the sense of the return code.
		d(t, aliceNode.Container, "if dm push common_passionfruit --remote-volume bob/passionfruit; then exit 1; else exit 0; fi")

		// Check it doesn't get there
		resp := s(t, commonNode.Container, "dm list -H | cut -f 1 | sort")
		if strings.Contains(resp, "bob/passionfruit") {
			t.Error("Found bob/passionfruit on the common node - but alice shouldn't have been able to create that!")
		}
	})

	t.Run("NamespaceAuthorisationAdmin", func(t *testing.T) {
		d(t, aliceNode.Container, dockerRun("prune")+" touch /foo/alice")
		d(t, aliceNode.Container, "dm switch prune")
		d(t, aliceNode.Container, "dm commit -m'Alice commits'")

		// Let's try and put things in bob's namespace, but using the cluster_0 remote which is logged in as admin
		// This should work, because we're admin, even though it's bob's namespace
		d(t, aliceNode.Container, "dm push cluster_0 --remote-volume bob/prune")

		// Check it got there
		resp := s(t, commonNode.Container, "dm list -H | cut -f 1 | sort")
		if !strings.Contains(resp, "bob/prune") {
			t.Error("Didn't find bob/prune on the common node - but alice should have been able to create that using her admin account!")
		}
	})

}

func TestKubernetes(t *testing.T) {
	teardownFinishedTestRuns()

	f := Federation{NewKubernetes(3)}

	startTiming()
	err := f.Start(t)
	defer testMarkForCleanup(f)
	if err != nil {
		t.Error(err)
	}
	node1 := f[0].GetNode(0)

	t.Run("FlexVolume", func(t *testing.T) {

		// dm list should succeed in connecting to the datamesh cluster
		d(t, node1.Container, "dm list")

		// init a datamesh volume and put some data in it
		d(t, node1.Container,
			"docker run --rm -i -v apples:/foo --volume-driver dm "+
				"busybox sh -c \"echo 'apples' > /foo/on-the-tree\"",
		)

		// create a PV referencing the data
		kubectlApply(t, node1.Container, `
kind: PersistentVolume
apiVersion: v1
metadata:
  name: admin-apples
  labels:
    apples: tree
spec:
  storageClassName: manual
  capacity:
    storage: 1Gi
  accessModes:
    - ReadWriteOnce
  flexVolume:
    driver: datamesh.io/dm
    options:
      namespace: admin
      name: apples
`)
		// run a pod with a PVC which lists the data (web server)
		// check that the output of querying the pod is that we can see
		// that the apples are on the tree
		kubectlApply(t, node1.Container, `
kind: PersistentVolumeClaim
apiVersion: v1
metadata:
  name: admin-apples-pvc
spec:
  storageClassName: manual
  accessModes:
    - ReadWriteOnce
  resources:
    requests:
      storage: 1Gi
  selector:
    matchLabels:
      apples: tree
`)

		kubectlApply(t, node1.Container, `
apiVersion: extensions/v1beta1
kind: Deployment
metadata:
  name: apple-deployment
spec:
  replicas: 1
  template:
    metadata:
      labels:
        app: apple-server
    spec:
      volumes:
      - name: apple-storage
        persistentVolumeClaim:
         claimName: admin-apples-pvc
      containers:
      - name: apple-server
        image: nginx:1.12.1
        volumeMounts:
        - mountPath: "/usr/share/nginx/html"
          name: apple-storage
`)

		kubectlApply(t, node1.Container, `
apiVersion: v1
kind: Service
metadata:
   name: apple-service
spec:
   type: NodePort
   selector:
       app: apple-server
   ports:
     - port: 80
       nodePort: 30003
`)

		err = tryUntilSucceeds(func() error {
			resp, err := http.Get(fmt.Sprintf("http://%s:30003/on-the-tree", node1.IP))
			if err != nil {
				return err
			}
			defer resp.Body.Close()
			body, err := ioutil.ReadAll(resp.Body)
			if err != nil {
				return err
			}
			if !strings.Contains(string(body), "apples") {
				return fmt.Errorf("No apples on the tree, got this instead: %v", string(body))
			}
			return nil
		}, "finding apples on the tree")
		if err != nil {
			t.Error(err)
		}
	})

	t.Run("DynamicProvisioning", func(t *testing.T) {
		// dm list should succeed in connecting to the datamesh cluster
		d(t, node1.Container, "dm list")

		// Ok, now we have the plumbing set up, try creating a PVC and see if it gets a PV dynamically provisioned
		kubectlApply(t, node1.Container, `
kind: PersistentVolumeClaim
apiVersion: v1
metadata:
  name: admin-grapes-pvc
  annotations:
    # Also available: datameshNamespace (defaults to the one from the storage class)
    datameshVolume: dynamic-grapes
spec:
  storageClassName: datamesh
  accessModes:
    - ReadWriteOnce
  resources:
    requests:
      storage: 1Gi
`)

		err = tryUntilSucceeds(func() error {
			result := s(t, node1.Container, "kubectl get pv")
			// We really want a line like:
			// "pvc-85b6beb0-bb1f-11e7-8633-0242ff9ba756   1Gi        RWO           Delete          Bound     default/admin-grapes-pvc   datamesh                 15s"
			if !strings.Contains(result, "default/admin-grapes-pvc") {
				return fmt.Errorf("grapes PV didn't get created")
			}
			return nil
		}, "finding the grapes PV")
		if err != nil {
			t.Error(err)
		}

		// Now let's see if a container can see it, and put content there that a k8s container can pick up

		d(t, node1.Container,
			"docker run --rm -i -v dynamic-grapes:/foo --volume-driver dm "+
				"busybox sh -c \"echo 'grapes' > /foo/on-the-vine\"",
		)

		kubectlApply(t, node1.Container, `
apiVersion: extensions/v1beta1
kind: Deployment
metadata:
  name: grape-deployment
spec:
  replicas: 1
  template:
    metadata:
      labels:
        app: grape-server
    spec:
      volumes:
      - name: grape-storage
        persistentVolumeClaim:
         claimName: admin-grapes-pvc
      containers:
      - name: grape-server
        image: nginx:1.12.1
        volumeMounts:
        - mountPath: "/usr/share/nginx/html"
          name: grape-storage
`)

		kubectlApply(t, node1.Container, `
apiVersion: v1
kind: Service
metadata:
   name: grape-service
spec:
   type: NodePort
   selector:
       app: grape-server
   ports:
     - port: 80
       nodePort: 30050
`)

		err = tryUntilSucceeds(func() error {
			resp, err := http.Get(fmt.Sprintf("http://%s:30050/on-the-vine", node1.IP))
			if err != nil {
				return err
			}
			defer resp.Body.Close()
			body, err := ioutil.ReadAll(resp.Body)
			if err != nil {
				return err
			}
			if !strings.Contains(string(body), "grapes") {
				return fmt.Errorf("No grapes on the vine, got this instead: %v", string(body))
			}
			return nil
		}, "finding grapes on the vine")
		if err != nil {
			t.Error(err)
		}
	})

}<|MERGE_RESOLUTION|>--- conflicted
+++ resolved
@@ -179,7 +179,6 @@
 		}
 	})
 
-<<<<<<< HEAD
 	t.Run("ApiKeys", func(t *testing.T) {
 		apiKey := f[0].GetNode(0).ApiKey
 		password := f[0].GetNode(0).Password
@@ -254,7 +253,7 @@
 
 		// FIXME: Update GetNode(0).ApiKey and on-disk remote API key so later tests don't fail!
 	})
-=======
+
 	t.Run("BranchPinning", func(t *testing.T) {
 		fsname := uniqName()
 		d(t, node1, dockerRun(fsname)+" touch /foo/HELLO-ORIGINAL")
@@ -339,8 +338,6 @@
 			t.Errorf("Subvolumes didn't work out back on master: %s", st)
 		}
 	})
-
->>>>>>> db4bcdc0
 }
 
 func checkDeletionWorked(t *testing.T, fsname string, delay time.Duration, node1 string, node2 string) {
