package main

import (
	"fmt"
	"io/ioutil"
	"net/http"
	"strconv"
	"strings"
	"testing"
	"time"
)

/*

Take a look at docs/dev-commands.md to see how to run these tests.

*/

func TestTeardownFinished(t *testing.T) {
	teardownFinishedTestRuns()
}

func TestSingleNode(t *testing.T) {
	// single node tests
	teardownFinishedTestRuns()

	f := Federation{NewCluster(1)}

	startTiming()
	err := f.Start(t)
	defer testMarkForCleanup(f)
	if err != nil {
		t.Error(err)
	}
	node1 := f[0].GetNode(0).Container

	// Sub-tests, to reuse common setup code.
	t.Run("Init", func(t *testing.T) {
		fsname := uniqName()
		d(t, node1, "dm init "+fsname)
		resp := s(t, node1, "dm list")
		if !strings.Contains(resp, fsname) {
			t.Error("unable to find volume name in ouput")
		}
	})

	t.Run("Commit", func(t *testing.T) {
		fsname := uniqName()
		d(t, node1, dockerRun(fsname)+" touch /foo/X")
		d(t, node1, "dm switch "+fsname)
		d(t, node1, "dm commit -m 'hello'")
		resp := s(t, node1, "dm log")
		if !strings.Contains(resp, "hello") {
			t.Error("unable to find commit message in log output")
		}
	})

	t.Run("Branch", func(t *testing.T) {
		fsname := uniqName()
		d(t, node1, dockerRun(fsname)+" touch /foo/X")
		d(t, node1, "dm switch "+fsname)
		d(t, node1, "dm commit -m 'hello'")
		d(t, node1, "dm checkout -b branch1")
		d(t, node1, dockerRun(fsname)+" touch /foo/Y")
		d(t, node1, "dm commit -m 'there'")
		resp := s(t, node1, "dm log")
		if !strings.Contains(resp, "there") {
			t.Error("unable to find commit message in log output")
		}
		d(t, node1, "dm checkout master")
		resp = s(t, node1, dockerRun(fsname)+" ls /foo/")
		if strings.Contains(resp, "Y") {
			t.Error("failed to switch filesystem")
		}
		d(t, node1, "dm checkout branch1")
		resp = s(t, node1, dockerRun(fsname)+" ls /foo/")
		if !strings.Contains(resp, "Y") {
			t.Error("failed to switch filesystem")
		}
	})

	t.Run("Reset", func(t *testing.T) {
		fsname := uniqName()
		// Run a container in the background so that we can observe it get
		// restarted.
		d(t, node1,
			dockerRun(fsname, "-d --name sleeper")+" sleep 100",
		)
		initialStart := s(t, node1,
			"docker inspect sleeper |jq .[0].State.StartedAt",
		)

		d(t, node1, dockerRun(fsname)+" touch /foo/X")
		d(t, node1, "dm switch "+fsname)
		d(t, node1, "dm commit -m 'hello'")
		resp := s(t, node1, "dm log")
		if !strings.Contains(resp, "hello") {
			t.Error("unable to find commit message in log output")
		}
		d(t, node1, dockerRun(fsname)+" touch /foo/Y")
		d(t, node1, "dm commit -m 'again'")
		resp = s(t, node1, "dm log")
		if !strings.Contains(resp, "again") {
			t.Error("unable to find commit message in log output")
		}
		d(t, node1, "dm reset --hard HEAD^")
		resp = s(t, node1, "dm log")
		if strings.Contains(resp, "again") {
			t.Error("found 'again' in dm log when i shouldn't have")
		}
		// check filesystem got rolled back
		resp = s(t, node1, dockerRun(fsname)+" ls /foo/")
		if strings.Contains(resp, "Y") {
			t.Error("failed to roll back filesystem")
		}
		newStart := s(t, node1,
			"docker inspect sleeper |jq .[0].State.StartedAt",
		)
		if initialStart == newStart {
			t.Errorf("container was not restarted during rollback (initialStart %v == newStart %v)", strings.TrimSpace(initialStart), strings.TrimSpace(newStart))
		}

	})

	t.Run("RunningContainersListed", func(t *testing.T) {
		fsname := uniqName()
		d(t, node1, dockerRun(fsname, "-d --name tester")+" sleep 100")
		err := tryUntilSucceeds(func() error {
			resp := s(t, node1, "dm list")
			if !strings.Contains(resp, "tester") {
				return fmt.Errorf("container running not listed")
			}
			return nil
		}, "listing containers")
		if err != nil {
			t.Error(err)
		}
	})

	// TODO test AllVolumesAndClones
	t.Run("AllVolumesAndClones", func(t *testing.T) {
		resp := s(t, node1, "dm debug AllVolumesAndClones")
		fmt.Printf("AllVolumesAndClones response: %v\n", resp)
	})

	// Exercise the import functionality which should already exists in Docker
	t.Run("ImportDockerImage", func(t *testing.T) {
		fsname := uniqName()
		resp := s(t, node1,
			// Mount the volume at /etc in the container. Docker should copy the
			// contents of /etc in the image over the top of the new blank volume.
			dockerRun(fsname, "--name import-test", "busybox", "/etc")+" cat /etc/passwd",
		)
		// "root" normally shows up in /etc/passwd
		if !strings.Contains(resp, "root") {
			t.Error("unable to find 'root' in expected output")
		}
		// If we reuse the volume, we should find the contents of /etc
		// imprinted therein.
		resp = s(t, node1,
			dockerRun(fsname, "--name import-test-2", "busybox", "/foo")+" cat /foo/passwd",
		)
		// "root" normally shows up in /etc/passwd
		if !strings.Contains(resp, "root") {
			t.Error("unable to find 'root' in expected output")
		}
	})
	// XXX This test doesn't fail on Docker 1.12.6, which is used
	// by dind, but it does fail without using
	// `fs.StringWithoutAdmin()` in docker.go due to manual testing
	// on docker 17.06.2-ce. Need to improve the test suite to use
	// a variety of versions of docker in dind environments.
	t.Run("RunningContainerTwice", func(t *testing.T) {
		fsname := uniqName()
		d(t, node1, dockerRun(fsname)+" touch /foo/HELLO")
		st := s(t, node1, dockerRun(fsname)+" ls /foo/HELLO")
		if !strings.Contains(st, "HELLO") {
			t.Errorf("Data did not persist between two instanciations of the same volume on the same host: %v", st)
		}
	})

}

func checkDeletionWorked(t *testing.T, fsname string, delay time.Duration, node1 string, node2 string) {
	// We return after the first failure, as there's little point
	// continuing (it just makes it hard to scroll back to the point of
	// initial failure).
	fmt.Printf("Sleeping for %d seconds. See comments in acceptance_test.go for why.\n", delay/time.Second)
	time.Sleep(delay)

	st := s(t, node1, "dm list")
	if strings.Contains(st, fsname) {
		t.Error(fmt.Sprintf("The volume is still in 'dm list' on node1 (after %d seconds)", delay/time.Second))
		return
	}

	st = s(t, node2, "dm list")
	if strings.Contains(st, fsname) {
		t.Error(fmt.Sprintf("The volume is still in 'dm list' on node2 (after %d seconds)", delay/time.Second))
		return
	}

	st = s(t, node1, dockerRun(fsname)+" cat /foo/HELLO || true")
	if strings.Contains(st, "WORLD") {
		t.Error(fmt.Sprintf("The volume name wasn't reusable %d seconds after delete on node 1...", delay/time.Second))
		return
	}

	st = s(t, node2, dockerRun(fsname)+" cat /foo/HELLO || true")
	if strings.Contains(st, "WORLD") {
		t.Error(fmt.Sprintf("The volume name wasn't reusable %d seconds after delete on node 2...", delay/time.Second))
		return
	}

	st = s(t, node1, "dm list")
	if !strings.Contains(st, fsname) {
		t.Error(fmt.Sprintf("The re-use of the deleted volume name failed in 'dm list' on node1 (after %d seconds)", delay/time.Second))
		return
	}

	st = s(t, node2, "dm list")
	if !strings.Contains(st, fsname) {
		t.Error(fmt.Sprintf("The re-use of the deleted volume name failed in 'dm list' on node2 (after %d seconds)", delay/time.Second))
		return
	}
}

func TestDeletionSimple(t *testing.T) {
	teardownFinishedTestRuns()

	// Our cluster gets a metadata timeout of 5s
	f := Federation{NewClusterWithConfig(2, "FilesystemMetadataTimeoutInSeconds: 5\n")}

	startTiming()
	err := f.Start(t)
	defer testMarkForCleanup(f)
	if err != nil {
		t.Error(err)
	}
	logTiming("setup")

	node1 := f[0].GetNode(0).Container
	node2 := f[0].GetNode(1).Container

	t.Run("DeleteNonexistantFails", func(t *testing.T) {
		fsname := uniqName()

		st := s(t, node1, "if dm volume delete -f "+fsname+"; then false; else true; fi")
		if !strings.Contains(st, "No such filesystem") {
			t.Error(fmt.Sprintf("Deleting a nonexistant volume didn't fail"))
		}
	})

	t.Run("DeleteInUseFails", func(t *testing.T) {
		fsname := uniqName()
		go func() {
			d(t, node1, dockerRun(fsname)+" sh -c 'echo WORLD > /foo/HELLO; sleep 10'")
		}()

		// Give time for the container to start
		time.Sleep(5 * time.Second)

		// Delete, while the container is running! Which should fail!
		st := s(t, node1, "if dm volume delete -f "+fsname+"; then false; else true; fi")
		if !strings.Contains(st, "cannot delete the volume") {
			t.Error(fmt.Sprintf("The presence of a running container failed to suppress volume deletion"))
		}
	})

	t.Run("DeleteInstantly", func(t *testing.T) {
		fsname := uniqName()
		d(t, node1, dockerRun(fsname)+" sh -c 'echo WORLD > /foo/HELLO'")
		d(t, node1, "dm volume delete -f "+fsname)

		st := s(t, node1, "dm list")
		if strings.Contains(st, fsname) {
			t.Error(fmt.Sprintf("The volume is still in 'dm list' on node1 (immediately after deletion)"))
			return
		}

		st = s(t, node1, dockerRun(fsname)+" cat /foo/HELLO || true")
		if strings.Contains(st, "WORLD") {
			t.Error(fmt.Sprintf("The volume name wasn't immediately reusable after deletion on node 1..."))
			return
		}

		/*
				         We don't try and guarantee immediate deletion on other nodes.
				         So the following may or may not fail, we can't test for it.

				   		st = s(t, node2, dockerRun(fsname)+" cat /foo/HELLO || true")
				   		if strings.Contains(st, "WORLD") {
				   			t.Error(fmt.Sprintf("The volume didn't get deleted on node 2..."))
			          		return
				   		}
		*/

	})

	t.Run("DeleteQuickly", func(t *testing.T) {
		fsname := uniqName()
		d(t, node1, dockerRun(fsname)+" sh -c 'echo WORLD > /foo/HELLO'")
		d(t, node1, "dm volume delete -f "+fsname)

		// Ensure the initial delete has happened, but the metadata is
		// still draining. This is less than half the metadata timeout
		// configured above; the system should be in the process of
		// cleaning up after the volume, but it should be fine to reuse
		// the name by now.

		checkDeletionWorked(t, fsname, 2*time.Second, node1, node2)
	})

	t.Run("DeleteSlowly", func(t *testing.T) {
		fsname := uniqName()
		d(t, node1, dockerRun(fsname)+" sh -c 'echo WORLD > /foo/HELLO'")
		d(t, node1, "dm volume delete -f "+fsname)

		// Ensure the delete has happened completely This is twice the
		// metadata timeout configured above, so all traces of the
		// volume should be gone and we get to see the result of the
		// "cleanupDeletedFilesystems" logic (has it ruined the
		// cluster?)

		checkDeletionWorked(t, fsname, 10*time.Second, node1, node2)
	})
}

func setupBranchesForDeletion(t *testing.T, fsname string, node1 string, node2 string) {
	// Set up some branches:
	//
	// Master -> branch1 -> branch2
	//   |
	//   \-> branch3

	d(t, node1, dockerRun(fsname)+" sh -c 'echo WORLD > /foo/HELLO'")
	d(t, node1, "dm switch "+fsname)
	d(t, node1, "dm commit -m 'On master'")

	d(t, node1, "dm checkout -b branch1")
	d(t, node1, dockerRun(fsname)+" sh -c 'echo WORLD > /foo/GOODBYE'")
	d(t, node1, "dm commit -m 'On branch1'")

	d(t, node1, "dm checkout -b branch2")
	d(t, node1, dockerRun(fsname)+" sh -c 'echo WORLD > /foo/GOODBYE_CRUEL'")
	d(t, node1, "dm commit -m 'On branch2'")

	d(t, node1, "dm checkout master")
	d(t, node1, "dm checkout -b branch3")
	d(t, node1, dockerRun(fsname)+" sh -c 'echo WORLD > /foo/HELLO_CRUEL'")
	d(t, node1, "dm commit -m 'On branch3'")
}

func TestDeletionComplex(t *testing.T) {
	teardownFinishedTestRuns()

	// Our cluster gets a metadata timeout of 5s
	f := Federation{NewClusterWithConfig(2, "FilesystemMetadataTimeoutInSeconds: 5\n")}

	startTiming()
	err := f.Start(t)
	defer testMarkForCleanup(f)
	if err != nil {
		t.Error(err)
	}
	logTiming("setup")

	node1 := f[0].GetNode(0).Container
	node2 := f[0].GetNode(1).Container

	t.Run("DeleteBranchesQuickly", func(t *testing.T) {
		fsname := uniqName()
		setupBranchesForDeletion(t, fsname, node1, node2)

		// Now kill the lot, right?
		d(t, node1, "dm volume delete -f "+fsname)

		// Test after two seconds, the state where the registry is cleared out but
		// the metadata remains.
		checkDeletionWorked(t, fsname, 2*time.Second, node1, node2)
	})

	t.Run("DeleteBranchesSlowly", func(t *testing.T) {

		fsname := uniqName()
		setupBranchesForDeletion(t, fsname, node1, node2)

		// Now kill the lot, right?
		d(t, node1, "dm volume delete -f "+fsname)

		// Test after tens econds, when all the metadata should be cleared out.
		checkDeletionWorked(t, fsname, 10*time.Second, node1, node2)
	})
}

func TestTwoNodesSameCluster(t *testing.T) {
	teardownFinishedTestRuns()

	f := Federation{NewCluster(2)}

	startTiming()
	err := f.Start(t)
	defer testMarkForCleanup(f)
	if err != nil {
		t.Error(err)
	}
	logTiming("setup")

	node1 := f[0].GetNode(0).Container
	node2 := f[0].GetNode(1).Container

	t.Run("Move", func(t *testing.T) {
		fsname := uniqName()
		d(t, node1, dockerRun(fsname)+" sh -c 'echo WORLD > /foo/HELLO'")
		st := s(t, node2, dockerRun(fsname)+" cat /foo/HELLO")
		if !strings.Contains(st, "WORLD") {
			t.Error(fmt.Sprintf("Unable to find world in transported data capsule, got '%s'", st))
		}
	})
}

func TestTwoSingleNodeClusters(t *testing.T) {
	teardownFinishedTestRuns()

	f := Federation{
		NewCluster(1), // cluster_0_node_0
		NewCluster(1), // cluster_1_node_0
	}
	startTiming()
	err := f.Start(t)
	defer testMarkForCleanup(f)
	if err != nil {
		t.Error(err)
	}
	node1 := f[0].GetNode(0).Container
	node2 := f[1].GetNode(0).Container

	t.Run("PushCommitBranchExtantBase", func(t *testing.T) {
		fsname := uniqName()
		d(t, node2, dockerRun(fsname)+" touch /foo/X")
		d(t, node2, "dm switch "+fsname)
		d(t, node2, "dm commit -m 'hello'")
		d(t, node2, "dm push cluster_0")

		d(t, node1, "dm switch "+fsname)
		resp := s(t, node1, "dm log")
		if !strings.Contains(resp, "hello") {
			t.Error("unable to find commit message remote's log output")
		}
		// test incremental push
		d(t, node2, "dm commit -m 'again'")
		d(t, node2, "dm push cluster_0")

		resp = s(t, node1, "dm log")
		if !strings.Contains(resp, "again") {
			t.Error("unable to find commit message remote's log output")
		}
		// test pushing branch with extant base
		d(t, node2, "dm checkout -b newbranch")
		d(t, node2, "dm commit -m 'branchy'")
		d(t, node2, "dm push cluster_0")

		d(t, node1, "dm checkout newbranch")
		resp = s(t, node1, "dm log")
		if !strings.Contains(resp, "branchy") {
			t.Error("unable to find commit message remote's log output")
		}
	})
	t.Run("PushCommitBranchNoExtantBase", func(t *testing.T) {
		fsname := uniqName()
		d(t, node2, dockerRun(fsname)+" touch /foo/X")
		// test pushing branch with no base on remote
		d(t, node2, "dm switch "+fsname)
		d(t, node2, "dm commit -m 'master'")
		d(t, node2, "dm checkout -b newbranch")
		d(t, node2, "dm commit -m 'branchy'")
		d(t, node2, "dm checkout -b newbranch2")
		d(t, node2, "dm commit -m 'branchy2'")
		d(t, node2, "dm checkout -b newbranch3")
		d(t, node2, "dm commit -m 'branchy3'")
		d(t, node2, "dm push cluster_0")

		d(t, node1, "dm switch "+fsname)
		d(t, node1, "dm checkout newbranch3")
		resp := s(t, node1, "dm log")
		if !strings.Contains(resp, "branchy3") {
			t.Error("unable to find commit message remote's log output")
		}
	})
	t.Run("DirtyDetected", func(t *testing.T) {
		fsname := uniqName()
		d(t, node2, dockerRun(fsname)+" touch /foo/X")
		d(t, node2, "dm switch "+fsname)
		d(t, node2, "dm commit -m 'hello'")
		d(t, node2, "dm push cluster_0")

		d(t, node1, "dm switch "+fsname)
		resp := s(t, node1, "dm log")
		if !strings.Contains(resp, "hello") {
			t.Error("unable to find commit message remote's log output")
		}
		// now dirty the filesystem on node1 w/1MB before it can be received into
		d(t, node1, dockerRun(""+fsname+"")+" dd if=/dev/urandom of=/foo/Y bs=1024 count=1024")

		for i := 0; i < 10; i++ {
			dirty, err := strconv.Atoi(strings.TrimSpace(
				s(t, node1, "dm list -H |grep "+fsname+" |cut -f 7"),
			))
			if err != nil {
				t.Error(err)
			}
			if dirty > 0 {
				break
			}
			fmt.Printf("Not dirty yet, waiting...\n")
			time.Sleep(time.Duration(i) * time.Second)
		}

		// test incremental push
		d(t, node2, "dm commit -m 'again'")
		result := s(t, node2, "dm push cluster_0 || true") // an error code is ok

		if !strings.Contains(result, "uncommitted") {
			t.Error("pushing didn't fail when there were known uncommited changes on the peer")
		}
	})
	t.Run("DirtyImmediate", func(t *testing.T) {
		fsname := uniqName()
		d(t, node2, dockerRun(fsname)+" touch /foo/X")
		d(t, node2, "dm switch "+fsname)
		d(t, node2, "dm commit -m 'hello'")
		d(t, node2, "dm push cluster_0")

		d(t, node1, "dm switch "+fsname)
		resp := s(t, node1, "dm log")
		if !strings.Contains(resp, "hello") {
			t.Error("unable to find commit message remote's log output")
		}
		// now dirty the filesystem on node1 w/1MB before it can be received into
		d(t, node1, dockerRun(""+fsname+"")+" dd if=/dev/urandom of=/foo/Y bs=1024 count=1024")

		// test incremental push
		d(t, node2, "dm commit -m 'again'")
		result := s(t, node2, "dm push cluster_0 || true") // an error code is ok

		if !strings.Contains(result, "has been modified") {
			t.Error(
				"pushing didn't fail when there were known uncommited changes on the peer",
			)
		}
	})
	t.Run("Diverged", func(t *testing.T) {
		fsname := uniqName()
		d(t, node2, dockerRun(fsname)+" touch /foo/X")
		d(t, node2, "dm switch "+fsname)
		d(t, node2, "dm commit -m 'hello'")
		d(t, node2, "dm push cluster_0")

		d(t, node1, "dm switch "+fsname)
		resp := s(t, node1, "dm log")
		if !strings.Contains(resp, "hello") {
			t.Error("unable to find commit message remote's log output")
		}
		// now make a commit that will diverge the filesystems
		d(t, node1, "dm commit -m 'node1 commit'")

		// test incremental push
		d(t, node2, "dm commit -m 'node2 commit'")
		result := s(t, node2, "dm push cluster_0 || true") // an error code is ok

		if !strings.Contains(result, "diverged") && !strings.Contains(result, "hello") {
			t.Error(
				"pushing didn't fail when there was a divergence",
			)
		}
	})
	t.Run("ResetAfterPushThenPushMySQL", func(t *testing.T) {
		fsname := uniqName()
		d(t, node2, dockerRun(
			fsname, "-d -e MYSQL_ROOT_PASSWORD=secret", "mysql:5.7.17", "/var/lib/mysql",
		))
		time.Sleep(10 * time.Second)
		d(t, node2, "dm switch "+fsname)
		d(t, node2, "dm commit -m 'hello'")
		d(t, node2, "dm push cluster_0")

		d(t, node1, "dm switch "+fsname)
		resp := s(t, node1, "dm log")
		if !strings.Contains(resp, "hello") {
			t.Error("unable to find commit message remote's log output")
		}
		// now make a commit that will diverge the filesystems
		d(t, node1, "dm commit -m 'node1 commit'")

		// test resetting a commit made on a pushed volume
		d(t, node2, "dm commit -m 'node2 commit'")
		d(t, node1, "dm reset --hard HEAD^")
		resp = s(t, node1, "dm log")
		if strings.Contains(resp, "node1 commit") {
			t.Error("found 'node1 commit' in dm log when i shouldn't have")
		}
		d(t, node2, "dm push cluster_0")
		resp = s(t, node1, "dm log")
		if !strings.Contains(resp, "node2 commit") {
			t.Error("'node2 commit' didn't make it over to node1 after reset-and-push")
		}
	})
	t.Run("PushToAuthorizedUser", func(t *testing.T) {
		// TODO
		// create a user on the second cluster. on the first cluster, push a
		// volume that user's account.
	})
	t.Run("NoPushToUnauthorizedUser", func(t *testing.T) {
		// TODO
		// a user can't push to a volume they're not authorized to push to.
	})
	t.Run("PushToCollaboratorVolume", func(t *testing.T) {
		// TODO
		// after adding another user as a collaborator, it's possible to push
		// to their volume.
	})
	t.Run("Clone", func(t *testing.T) {
		fsname := uniqName()
		d(t, node2, dockerRun(fsname)+" touch /foo/X")
		d(t, node2, "dm switch "+fsname)
		d(t, node2, "dm commit -m 'hello'")
		// XXX 'dm clone' currently tries to pull the named filesystem into the
		// _current active filesystem name_. instead, it should pull it into a
		// new filesystem with the same name. if the same named filesystem
		// already exists, it should error (and instruct the user to 'dm switch
		// foo; dm pull foo' instead).
		d(t, node1, "dm clone cluster_1 "+fsname)
		d(t, node1, "dm switch "+fsname)
		resp := s(t, node1, "dm log")
		if !strings.Contains(resp, "hello") {
			// TODO fix this failure by sending prelude in intercluster case also
			t.Error("unable to find commit message remote's log output")
		}
		// test incremental pull
		d(t, node2, "dm commit -m 'again'")
		d(t, node1, "dm pull cluster_1 "+fsname)

		resp = s(t, node1, "dm log")
		if !strings.Contains(resp, "again") {
			t.Error("unable to find commit message remote's log output")
		}
		// test pulling branch with extant base
		d(t, node2, "dm checkout -b newbranch")
		d(t, node2, "dm commit -m 'branchy'")
		d(t, node1, "dm pull cluster_1 "+fsname+" newbranch")

		d(t, node1, "dm checkout newbranch")
		resp = s(t, node1, "dm log")
		if !strings.Contains(resp, "branchy") {
			t.Error("unable to find commit message remote's log output")
		}
	})

	t.Run("Bug74MissingMetadata", func(t *testing.T) {
		fsname := uniqName()

		// Commit 1
		d(t, node1, dockerRun(fsname)+" touch /foo/X")
		d(t, node1, "dm switch "+fsname)
		d(t, node1, "dm commit -m 'hello'")

		// Commit 2
		d(t, node1, dockerRun(fsname)+" touch /foo/Y")
		d(t, node1, "dm commit -m 'again'")

		// Ahhh, push it! https://www.youtube.com/watch?v=vCadcBR95oU
		d(t, node1, "dm push cluster_1 "+fsname)

		// What do we get on node2?
		d(t, node2, "dm switch "+fsname)
		resp := s(t, node2, "dm log")
		if !strings.Contains(resp, "hello") ||
			!strings.Contains(resp, "again") {
			t.Error("Some history went missing (if it's bug#74 again, probably the 'hello')")
		}
	})
}

func TestFrontend(t *testing.T) {
	teardownFinishedTestRuns()

	f := Federation{NewCluster(1)}

	userLogin := uniqLogin()

	startTiming()
	err := f.Start(t)
	defer testMarkForCleanup(f)
	if err != nil {
		t.Error(err)
	}
	node1 := f[0].GetNode(0).Container

	t.Run("Frontend", func(t *testing.T) {

		// start chrome driver & gotty
		startChromeDriver(t, node1)
		startGotty(t, node1)
		defer stopChromeDriver(t, node1)
		defer stopGotty(t, node1)
		defer copyMedia(node1)

		runFrontendTest(t, node1, "specs/auth.js", userLogin)
		runFrontendTest(t, node1, "specs/endtoend.js", userLogin)
	})
}

func TestThreeSingleNodeClusters(t *testing.T) {
	teardownFinishedTestRuns()

	f := Federation{
		NewCluster(1), // cluster_0_node_0 - common
		NewCluster(1), // cluster_1_node_0 - alice
		NewCluster(1), // cluster_2_node_0 - bob
	}
	startTiming()
	err := f.Start(t)
	defer testMarkForCleanup(f)
	if err != nil {
		t.Error(err)
	}
	commonNode := f[0].GetNode(0)
	aliceNode := f[1].GetNode(0)
	bobNode := f[2].GetNode(0)

	bobKey := "bob is great"
	aliceKey := "alice is great"

	// Create users bob and alice on the common node
	err = registerUser(commonNode.IP, "bob", "bob@bob.com", bobKey)
	if err != nil {
		t.Error(err)
	}

	err = registerUser(commonNode.IP, "alice", "alice@bob.com", aliceKey)
	if err != nil {
		t.Error(err)
	}

	t.Run("TwoUsersSameNamedVolume", func(t *testing.T) {

		// bob and alice both push to the common node
		d(t, aliceNode.Container, dockerRun("apples")+" touch /foo/alice")
		d(t, aliceNode.Container, "dm switch apples")
		d(t, aliceNode.Container, "dm commit -m'Alice commits'")
		d(t, aliceNode.Container, "dm push cluster_0 apples --remote-volume alice/apples")

		d(t, bobNode.Container, dockerRun("apples")+" touch /foo/bob")
		d(t, bobNode.Container, "dm switch apples")
		d(t, bobNode.Container, "dm commit -m'Bob commits'")
		d(t, bobNode.Container, "dm push cluster_0 apples --remote-volume bob/apples")

		// bob and alice both clone from the common node
		d(t, aliceNode.Container, "dm clone cluster_0 bob/apples --local-volume bob-apples")
		d(t, bobNode.Container, "dm clone cluster_0 alice/apples --local-volume alice-apples")

		// Check they get the right volumes
		resp := s(t, commonNode.Container, "dm list -H | cut -f 1 | grep apples")
		if resp != "alice/apples\nbob/apples\n" {
			t.Error("Didn't find alice/apples and bob/apples on common node")
		}

		resp = s(t, aliceNode.Container, "dm list -H | cut -f 1 | grep apples")
		if resp != "apples\nbob-apples\n" {
			t.Error("Didn't find apples and bob-apples on alice's node")
		}

		resp = s(t, bobNode.Container, "dm list -H | cut -f 1 | grep apples")
		if resp != "alice-apples\napples\n" {
			t.Error("Didn't find apples and alice-apples on bob's node")
		}

		// Check the volumes actually have the contents they should
		resp = s(t, aliceNode.Container, dockerRun("bob-apples")+" ls /foo/")
		if !strings.Contains(resp, "bob") {
			t.Error("Filesystem bob-apples had the wrong content")
		}

		resp = s(t, bobNode.Container, dockerRun("alice-apples")+" ls /foo/")
		if !strings.Contains(resp, "alice") {
			t.Error("Filesystem alice-apples had the wrong content")
		}

		// bob commits again
		d(t, bobNode.Container, dockerRun("apples")+" touch /foo/bob2")
		d(t, bobNode.Container, "dm switch apples")
		d(t, bobNode.Container, "dm commit -m'Bob commits again'")
		d(t, bobNode.Container, "dm push cluster_0 apples --remote-volume bob/apples")

		// alice pulls it
		d(t, aliceNode.Container, "dm pull cluster_0 bob-apples --remote-volume bob/apples")

		// Check we got the change
		resp = s(t, aliceNode.Container, dockerRun("bob-apples")+" ls /foo/")
		if !strings.Contains(resp, "bob2") {
			t.Error("Filesystem bob-apples had the wrong content")
		}
	})

	t.Run("ShareBranches", func(t *testing.T) {
		// Alice pushes
		d(t, aliceNode.Container, dockerRun("cress")+" touch /foo/alice")
		d(t, aliceNode.Container, "dm switch cress")
		d(t, aliceNode.Container, "dm commit -m'Alice commits'")
		d(t, aliceNode.Container, "dm push cluster_0 cress --remote-volume alice/cress")

		// Generate branch and push
		d(t, aliceNode.Container, "dm checkout -b mustard")
		d(t, aliceNode.Container, dockerRun("cress")+" touch /foo/mustard")
		d(t, aliceNode.Container, "dm commit -m'Alice commits mustard'")
		d(t, aliceNode.Container, "dm push cluster_0 cress mustard --remote-volume alice/cress")
		/*
		   COMMON
		   testpool-1508755395558066569-0-node-0/dmfs/61f356f0-39a4-4e0e-6286-e04d25744344                                         19K  9.63G    19K  legacy
		   testpool-1508755395558066569-0-node-0/dmfs/61f356f0-39a4-4e0e-6286-e04d25744344@b8b3c196-2caa-4562-6995-51df3b4bc494      0      -    19K  -

		   ALICE
		   testpool-1508755395558066569-1-node-0/dmfs/05652ba4-acb8-4349-4711-956bd0c88c8c                                          9K  9.63G    19K  legacy
		   testpool-1508755395558066569-1-node-0/dmfs/61f356f0-39a4-4e0e-6286-e04d25744344                                         19K  9.63G    19K  legacy
		   testpool-1508755395558066569-1-node-0/dmfs/61f356f0-39a4-4e0e-6286-e04d25744344@b8b3c196-2caa-4562-6995-51df3b4bc494      0      -    19K  -

		   BOB
		   testpool-1508755395558066569-2-node-0                                                                                  142K  9.63G    19K  /datamesh-test-pools/testpool-1508755395558066569-2-node-0/mnt
		   testpool-1508755395558066569-2-node-0/dmfs                                                                              38K  9.63G    19K  legacy
		   testpool-1508755395558066569-2-node-0/dmfs/05652ba4-acb8-4349-4711-956bd0c88c8c                                         19K  9.63G    19K  legacy
		   testpool-1508755395558066569-2-node-0/dmfs/05652ba4-acb8-4349-4711-956bd0c88c8c@b8b3c196-2caa-4562-6995-51df3b4bc494      0      -    19K  -
		*/
		// Bob clones the branch
		d(t, bobNode.Container, "dm clone cluster_0 alice/cress mustard --local-volume cress")
		d(t, bobNode.Container, "dm switch cress")
		d(t, bobNode.Container, "dm checkout mustard")

		// Check we got both changes
		// TODO: had to pin the branch here, seems like `dm switch V; dm
		// checkout B; docker run C ... -v V:/...` doesn't result in V@B being
		// mounted into C. this is probably surprising behaviour.
		resp := s(t, bobNode.Container, dockerRun("cress@mustard")+" ls /foo/")
		if !strings.Contains(resp, "alice") {
			t.Error("We didn't get the master branch")
		}
		if !strings.Contains(resp, "mustard") {
			t.Error("We didn't get the mustard branch")
		}
	})

	t.Run("DefaultRemoteNamespace", func(t *testing.T) {
		// Alice pushes to the common node with no explicit remote volume, should default to alice/pears
		d(t, aliceNode.Container, dockerRun("pears")+" touch /foo/alice")
		d(t, aliceNode.Container, "echo '"+aliceKey+"' | dm remote add common_pears alice@"+commonNode.IP)
		d(t, aliceNode.Container, "dm switch pears")
		d(t, aliceNode.Container, "dm commit -m'Alice commits'")
		d(t, aliceNode.Container, "dm push common_pears") // local pears becomes alice/pears

		// Check it gets there
		resp := s(t, commonNode.Container, "dm list -H | cut -f 1 | sort")
		if !strings.Contains(resp, "alice/pears") {
			t.Error("Didn't find alice/pears on the common node")
		}
	})

	t.Run("DefaultRemoteVolume", func(t *testing.T) {
		// Alice pushes to the common node with no explicit remote volume, should default to alice/pears
		d(t, aliceNode.Container, dockerRun("bananas")+" touch /foo/alice")
		d(t, aliceNode.Container, "echo '"+aliceKey+"' | dm remote add common_bananas alice@"+commonNode.IP)
		d(t, aliceNode.Container, "dm switch bananas")
		d(t, aliceNode.Container, "dm commit -m'Alice commits'")
		d(t, aliceNode.Container, "dm push common_bananas bananas")

		// Check the remote branch got recorded
		resp := s(t, aliceNode.Container, "dm volume show -H bananas | grep defaultRemoteVolume")
		if resp != "defaultRemoteVolume\tcommon_bananas\talice/bananas\n" {
			t.Error("alice/bananas is not the default remote for bananas on common_bananas")
		}

		// Add Bob as a collaborator
		err := doAddCollaborator(commonNode.IP, "alice", aliceKey, "alice", "bananas", "bob")
		if err != nil {
			t.Error(err)
		}

		// Clone it back as bob
		d(t, bobNode.Container, "echo '"+bobKey+"' | dm remote add common_bananas bob@"+commonNode.IP)
		// Clone should save admin/bananas@common => alice/bananas
		d(t, bobNode.Container, "dm clone common_bananas alice/bananas --local-volume bananas")
		d(t, bobNode.Container, "dm switch bananas")

		// Check it did so
		resp = s(t, bobNode.Container, "dm volume show -H bananas | grep defaultRemoteVolume")
		if resp != "defaultRemoteVolume\tcommon_bananas\talice/bananas\n" {
			t.Error("alice/bananas is not the default remote for bananas on common_bananas")
		}

		// And then do a pull, not specifying the remote or local volume
		// There is no bob/bananas, so this will fail if the default remote volume is not saved.
		d(t, bobNode.Container, "dm pull common_bananas") // local = bananas as we switched, remote = alice/banas from saved default

		// Now push back
		d(t, bobNode.Container, dockerRun("bananas")+" touch /foo/bob")
		d(t, bobNode.Container, "dm commit -m'Bob commits'")
		d(t, bobNode.Container, "dm push common_bananas") // local = bananas as we switched, remote = alice/banas from saved default
	})

	t.Run("DefaultRemoteNamespaceOverride", func(t *testing.T) {
		// Alice pushes to the common node with no explicit remote volume, should default to alice/kiwis
		d(t, aliceNode.Container, dockerRun("kiwis")+" touch /foo/alice")
		d(t, aliceNode.Container, "echo '"+aliceKey+"' | dm remote add common_kiwis alice@"+commonNode.IP)
		d(t, aliceNode.Container, "dm switch kiwis")
		d(t, aliceNode.Container, "dm commit -m'Alice commits'")
		d(t, aliceNode.Container, "dm push common_kiwis") // local kiwis becomes alice/kiwis

		// Check the remote branch got recorded
		resp := s(t, aliceNode.Container, "dm volume show -H kiwis | grep defaultRemoteVolume")
		if resp != "defaultRemoteVolume\tcommon_kiwis\talice/kiwis\n" {
			t.Error("alice/kiwis is not the default remote for kiwis on common_kiwis")
		}

		// Manually override it (the remote repo doesn't need to exist)
		d(t, aliceNode.Container, "dm volume set-upstream common_kiwis bob/kiwis")

		// Check the remote branch got changed
		resp = s(t, aliceNode.Container, "dm volume show -H kiwis | grep defaultRemoteVolume")
		if resp != "defaultRemoteVolume\tcommon_kiwis\tbob/kiwis\n" {
			t.Error("bob/kiwis is not the default remote for kiwis on common_kiwis, looks like the set-upstream failed")
		}
	})

	t.Run("DeleteNotMineFails", func(t *testing.T) {
		fsname := uniqName()

		// Alice pushes to the common node with no explicit remote volume, should default to alice/fsname
		d(t, aliceNode.Container, dockerRun(fsname)+" touch /foo/alice")
		d(t, aliceNode.Container, "echo '"+aliceKey+"' | dm remote add common_"+fsname+" alice@"+commonNode.IP)
		d(t, aliceNode.Container, "dm switch "+fsname)
		d(t, aliceNode.Container, "dm commit -m'Alice commits'")
		d(t, aliceNode.Container, "dm push common_"+fsname) // local fsname becomes alice/fsname

		// Bob tries to delete it
		d(t, bobNode.Container, "echo '"+bobKey+"' | dm remote add common_"+fsname+" bob@"+commonNode.IP)
		d(t, bobNode.Container, "dm remote switch common_"+fsname)
		// We expect failure, so reverse the sense
		resp := s(t, bobNode.Container, "if dm volume delete -f alice/"+fsname+"; then false; else true; fi")
		if !strings.Contains(resp, "You are not the owner") {
			t.Error("bob was able to delete alices' volumes")
		}
	})

	t.Run("NamespaceAuthorisationNonexistant", func(t *testing.T) {
		d(t, aliceNode.Container, dockerRun("grapes")+" touch /foo/alice")
		d(t, aliceNode.Container, "echo '"+aliceKey+"' | dm remote add common_grapes alice@"+commonNode.IP)
		d(t, aliceNode.Container, "dm switch grapes")
		d(t, aliceNode.Container, "dm commit -m'Alice commits'")

		// Let's try and put things in a nonexistant namespace
		// Likewise, This SHOULD fail, so we reverse the sense of the return code.
		d(t, aliceNode.Container, "if dm push common_grapes --remote-volume nonexistant/grapes; then exit 1; else exit 0; fi")

		// Check it doesn't get there
		resp := s(t, commonNode.Container, "dm list -H | cut -f 1 | sort")
		if strings.Contains(resp, "nonexistant/grapes") {
			t.Error("Found nonexistant/grapes on the common node - but alice shouldn't have been able to create that!")
		}
	})

	t.Run("NamespaceAuthorisation", func(t *testing.T) {
		d(t, aliceNode.Container, dockerRun("passionfruit")+" touch /foo/alice")
		d(t, aliceNode.Container, "echo '"+aliceKey+"' | dm remote add common_passionfruit alice@"+commonNode.IP)
		d(t, aliceNode.Container, "dm switch passionfruit")
		d(t, aliceNode.Container, "dm commit -m'Alice commits'")

		// Let's try and put things in bob's namespace.
		// This SHOULD fail, so we reverse the sense of the return code.
		d(t, aliceNode.Container, "if dm push common_passionfruit --remote-volume bob/passionfruit; then exit 1; else exit 0; fi")

		// Check it doesn't get there
		resp := s(t, commonNode.Container, "dm list -H | cut -f 1 | sort")
		if strings.Contains(resp, "bob/passionfruit") {
			t.Error("Found bob/passionfruit on the common node - but alice shouldn't have been able to create that!")
		}
	})

	t.Run("NamespaceAuthorisationAdmin", func(t *testing.T) {
		d(t, aliceNode.Container, dockerRun("prune")+" touch /foo/alice")
		d(t, aliceNode.Container, "dm switch prune")
		d(t, aliceNode.Container, "dm commit -m'Alice commits'")

		// Let's try and put things in bob's namespace, but using the cluster_0 remote which is logged in as admin
		// This should work, because we're admin, even though it's bob's namespace
		d(t, aliceNode.Container, "dm push cluster_0 --remote-volume bob/prune")

		// Check it got there
		resp := s(t, commonNode.Container, "dm list -H | cut -f 1 | sort")
		if !strings.Contains(resp, "bob/prune") {
			t.Error("Didn't find bob/prune on the common node - but alice should have been able to create that using her admin account!")
		}
	})
<<<<<<< HEAD
}

func TestKubernetes(t *testing.T) {
	teardownFinishedTestRuns()

	f := Federation{NewKubernetes(3)}

	startTiming()
	err := f.Start(t)
	defer testMarkForCleanup(f)
	if err != nil {
		t.Error(err)
	}
	node1 := f[0].GetNode(0)

	t.Run("FlexVolume", func(t *testing.T) {

		// dm list should succeed in connecting to the datamesh cluster
		d(t, node1.Container, "dm list")

		// init a datamesh volume and put some data in it
		d(t, node1.Container,
			"docker run --rm -i -v apples:/foo --volume-driver dm "+
				"busybox sh -c \"echo 'apples' > /foo/on-the-tree\"",
		)

		// create a PV referencing the data
		kubectlApply(t, node1.Container, `
kind: PersistentVolume
apiVersion: v1
metadata:
  name: admin-apples
  labels:
    apples: tree
spec:
  storageClassName: manual
  capacity:
    storage: 1Gi
  accessModes:
    - ReadWriteOnce
  flexVolume:
    driver: datamesh.io/dm
    options:
      namespace: admin
      name: apples
`)
		// run a pod with a PVC which lists the data (web server)
		// check that the output of querying the pod is that we can see
		// that the apples are on the tree
		kubectlApply(t, node1.Container, `
kind: PersistentVolumeClaim
apiVersion: v1
metadata:
  name: admin-apples-pvc
spec:
  storageClassName: manual
  accessModes:
    - ReadWriteOnce
  resources:
    requests:
      storage: 1Gi
  selector:
    matchLabels:
      apples: tree
`)

		kubectlApply(t, node1.Container, `
apiVersion: extensions/v1beta1
kind: Deployment
metadata:
  name: apple-deployment
spec:
  replicas: 1
  template:
    metadata:
      labels:
        app: apple-server
    spec:
      volumes:
      - name: apple-storage
        persistentVolumeClaim:
         claimName: admin-apples-pvc
      containers:
      - name: apple-server
        image: nginx:1.12.1
        volumeMounts:
        - mountPath: "/usr/share/nginx/html"
          name: apple-storage
`)

		kubectlApply(t, node1.Container, `
apiVersion: v1
kind: Service
metadata:
   name: apple-service
spec:
   type: NodePort
   selector:
       app: apple-server
   ports:
     - port: 80
       nodePort: 30003
`)

		err = tryUntilSucceeds(func() error {
			resp, err := http.Get(fmt.Sprintf("http://%s:30003/on-the-tree", node1.IP))
			if err != nil {
				return err
			}
			defer resp.Body.Close()
			body, err := ioutil.ReadAll(resp.Body)
			if err != nil {
				return err
			}
			if !strings.Contains(string(body), "apples") {
				return fmt.Errorf("No apples on the tree, got this instead: %v", string(body))
			}
			return nil
		}, "finding apples on the tree")
		if err != nil {
			t.Error(err)
		}
	})

	t.Run("DynamicProvisioning", func(t *testing.T) {
		// dm list should succeed in connecting to the datamesh cluster
		d(t, node1.Container, "dm list")

		// Tell Kubernetes about our provisioner
		// FIXME: Put this in the "datamesh" namespace

		kubectlApply(t, node1.Container, `
apiVersion: v1
kind: ServiceAccount
metadata:
  name: dm-provisioner
`)

		kubectlApply(t, node1.Container, `
kind: ClusterRole
apiVersion: rbac.authorization.k8s.io/v1alpha1
metadata:
  name: dm-provisioner-runner
rules:
  - apiGroups: [""]
    resources: ["persistentvolumes"]
    verbs: ["get", "list", "watch", "create", "delete"]
  - apiGroups: [""]
    resources: ["persistentvolumeclaims"]
    verbs: ["get", "list", "watch", "update"]
  - apiGroups: ["storage.k8s.io"]
    resources: ["storageclasses"]
    verbs: ["get", "list", "watch"]
  - apiGroups: [""]
    resources: ["events"]
    verbs: ["list", "watch", "create", "update", "patch"]
`)

		kubectlApply(t, node1.Container, `
kind: ClusterRoleBinding
apiVersion: rbac.authorization.k8s.io/v1alpha1
metadata:
  name: run-dm-provisioner
subjects:
  - kind: ServiceAccount
    name: dm-provisioner
    namespace: default
roleRef:
  kind: ClusterRole
  name: dm-provisioner-runner
  apiGroup: rbac.authorization.k8s.io
`)

		kubectlApply(t, node1.Container, `
kind: Pod
apiVersion: v1
metadata:
  name: datamesh-dynamic-provisioner
spec:
  serviceAccount: dm-provisioner
  containers:
    - name: datamesh-dynamic-provisioner
      image: nixos.local:80/datamesh/datamesh-dynamic-provisioner:latest
      imagePullPolicy: "IfNotPresent"
`)

		kubectlApply(t, node1.Container, `
kind: StorageClass
apiVersion: storage.k8s.io/v1
metadata:
  name: datamesh
provisioner: datamesh/datamesh-dynamic-provisioner
`)

		// run a pod with a PVC which lists the data (web server)
		// check that the output of querying the pod is that we can see
		// that the apples are on the tree
		kubectlApply(t, node1.Container, `
kind: PersistentVolumeClaim
apiVersion: v1
metadata:
  name: admin-grapes-pvc
spec:
  storageClassName: datamesh
  accessModes:
    - ReadWriteOnce
  resources:
    requests:
      storage: 1Gi
`)

		err = tryUntilSucceeds(func() error {
			result := s(t, node1.Container, "kubectl get pv")
			fmt.Printf("ABS TEST 1 GOT '%s'\n", result)
			return fmt.Errorf("The bit of the test that checks the PV gets created hasn't been written yet")
		}, "finding the grapes PV")
		if err != nil {
			t.Error(err)
		}
	})
=======
>>>>>>> 1deca31d

}<|MERGE_RESOLUTION|>--- conflicted
+++ resolved
@@ -998,7 +998,7 @@
 			t.Error("Didn't find bob/prune on the common node - but alice should have been able to create that using her admin account!")
 		}
 	})
-<<<<<<< HEAD
+
 }
 
 func TestKubernetes(t *testing.T) {
@@ -1219,7 +1219,5 @@
 			t.Error(err)
 		}
 	})
-=======
->>>>>>> 1deca31d
 
 }